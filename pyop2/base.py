# This file is part of PyOP2
#
# PyOP2 is Copyright (c) 2012, Imperial College London and
# others. Please see the AUTHORS file in the main source directory for
# a full list of copyright holders.  All rights reserved.
#
# Redistribution and use in source and binary forms, with or without
# modification, are permitted provided that the following conditions
# are met:
#
#     * Redistributions of source code must retain the above copyright
#       notice, this list of conditions and the following disclaimer.
#     * Redistributions in binary form must reproduce the above copyright
#       notice, this list of conditions and the following disclaimer in the
#       documentation and/or other materials provided with the distribution.
#     * The name of Imperial College London or that of other
#       contributors may not be used to endorse or promote products
#       derived from this software without specific prior written
#       permission.
#
# THIS SOFTWARE IS PROVIDED BY THE COPYRIGHT HOLDERS AND CONTRIBUTERS
# ''AS IS'' AND ANY EXPRESS OR IMPLIED WARRANTIES, INCLUDING, BUT NOT
# LIMITED TO, THE IMPLIED WARRANTIES OF MERCHANTABILITY AND FITNESS
# FOR A PARTICULAR PURPOSE ARE DISCLAIMED. IN NO EVENT SHALL THE
# COPYRIGHT HOLDERS OR CONTRIBUTORS BE LIABLE FOR ANY DIRECT,
# INDIRECT, INCIDENTAL, SPECIAL, EXEMPLARY, OR CONSEQUENTIAL DAMAGES
# (INCLUDING, BUT NOT LIMITED TO, PROCUREMENT OF SUBSTITUTE GOODS OR
# SERVICES; LOSS OF USE, DATA, OR PROFITS; OR BUSINESS INTERRUPTION)
# HOWEVER CAUSED AND ON ANY THEORY OF LIABILITY, WHETHER IN CONTRACT,
# STRICT LIABILITY, OR TORT (INCLUDING NEGLIGENCE OR OTHERWISE)
# ARISING IN ANY WAY OUT OF THE USE OF THIS SOFTWARE, EVEN IF ADVISED
# OF THE POSSIBILITY OF SUCH DAMAGE.

"""Base classes for OP2 objects, containing metadata and runtime data
information which is backend independent. Individual runtime backends should
subclass these as required to implement backend-specific features.
"""
import abc

from enum import IntEnum
from contextlib import contextmanager
<<<<<<< HEAD
from collections import namedtuple, defaultdict
=======
from collections import defaultdict
>>>>>>> 3c88f9e7
import itertools
import numpy as np
import ctypes
import numbers
import operator
import types
from hashlib import md5

from pyop2.datatypes import IntType, as_cstr, dtype_limits, ScalarType
from pyop2.configuration import configuration
from pyop2.caching import Cached, ObjectCached
from pyop2.exceptions import *
from pyop2.utils import *
from pyop2.mpi import MPI, collective, dup_comm
from pyop2.profiling import timed_region, timed_function
from pyop2.sparsity import build_sparsity
from pyop2.version import __version__ as version

from coffee.base import Node
from coffee.visitors import EstimateFlops
from functools import reduce, partial

import loopy


def _make_object(name, *args, **kwargs):
    if "backend" in kwargs:
        if kwargs["backend"] == "host":
            from pyop2 import sequential as backend
            del kwargs["backend"]
    else:
        from pyop2 import cuda as backend
    return getattr(backend, name)(*args, **kwargs)


@contextmanager
def collecting_loops(val):
    try:
        old = LazyComputation.collecting_loops
        LazyComputation.collecting_loops = val
        yield
    finally:
        LazyComputation.collecting_loops = old


class LazyComputation(object):

    collecting_loops = False

    """Helper class holding computation to be carried later on.
    """

    def __init__(self, reads, writes, incs):
        self.reads = set((x._parent if isinstance(x, DatView) else x)
                         for x in flatten(reads))
        self.writes = set((x._parent if isinstance(x, DatView) else x)
                          for x in flatten(writes))
        self.incs = set((x._parent if isinstance(x, DatView) else x)
                        for x in flatten(incs))
        self._scheduled = False

    def enqueue(self):
        if not LazyComputation.collecting_loops:
            global _trace
            _trace.append(self)
        return self

    __call__ = enqueue

    def _run(self):
        assert False, "Not implemented"


class ExecutionTrace(object):

    """Container maintaining delayed computation until they are executed."""

    def __init__(self):
        self._trace = list()

    def append(self, computation):
        if not configuration['lazy_evaluation']:
            assert not self._trace
            computation._run()
        elif configuration['lazy_max_trace_length'] > 0 and \
                configuration['lazy_max_trace_length'] == len(self._trace):
            # Garbage collect trace (stop the world)
            self.evaluate_all()
            self._trace.append(computation)
        else:
            self._trace.append(computation)

    def in_queue(self, computation):
        return computation in self._trace

    def clear(self):
        """Forcefully drops delayed computation. Only use this if you know what you
        are doing.
        """
        self._trace = list()

    def evaluate_all(self):
        """Forces the evaluation of all delayed computations."""
        for comp in self._trace:
            comp._run()
        self._trace = list()

    def evaluate(self, reads=None, writes=None):
        r"""Force the evaluation of delayed computation on which reads and writes
        depend.

        :arg reads: the :class:`DataCarrier`\s which you wish to read from.
                    This forces evaluation of all :func:`par_loop`\s that write to
                    the :class:`DataCarrier` (and any other dependent computation).
        :arg writes: the :class:`DataCarrier`\s which you will write to (i.e. modify values).
                     This forces evaluation of all :func:`par_loop`\s that read from the
                     :class:`DataCarrier` (and any other dependent computation).
        """

        if reads is not None:
            try:
                reads = set(flatten(reads))
            except TypeError:       # not an iterable
                reads = set([reads])
        else:
            reads = set()
        if writes is not None:
            try:
                writes = set(flatten(writes))
            except TypeError:
                writes = set([writes])
        else:
            writes = set()

        def _depends_on(reads, writes, cont):
            return reads & cont.writes or writes & cont.reads or writes & cont.writes

        for comp in reversed(self._trace):
            if _depends_on(reads, writes, comp):
                comp._scheduled = True
                reads = reads | comp.reads - comp.writes
                writes = writes | comp.writes
            else:
                comp._scheduled = False

        to_run, new_trace = list(), list()
        for comp in self._trace:
            if comp._scheduled:
                to_run.append(comp)
            else:
                new_trace.append(comp)
        self._trace = new_trace

        for comp in to_run:
            comp._run()


_trace = ExecutionTrace()

# Data API


class Access(object):

    """OP2 access type. In an :py:class:`Arg`, this describes how the
    :py:class:`DataCarrier` will be accessed.

    .. warning ::
        Access should not be instantiated by user code. Instead, use
        the predefined values: :const:`READ`, :const:`WRITE`, :const:`RW`,
        :const:`INC`, :const:`MIN`, :const:`MAX`
    """

    _modes = ["READ", "WRITE", "RW", "INC", "MIN", "MAX"]

    @validate_in(('mode', _modes, ModeValueError))
    def __init__(self, mode):
        self._mode = mode

    def __str__(self):
        return "OP2 Access: %s" % self._mode

    def __repr__(self):
        return "Access(%r)" % self._mode

    def __hash__(self):
        return hash(self._mode)

    def __eq__(self, other):
        return type(self) == type(other) and self._mode == other._mode

    def __ne__(self, other):
        return not self.__eq__(other)


READ = Access("READ")
"""The :class:`Global`, :class:`Dat`, or :class:`Mat` is accessed read-only."""

WRITE = Access("WRITE")
"""The  :class:`Global`, :class:`Dat`, or :class:`Mat` is accessed write-only,
and OP2 is not required to handle write conflicts."""

RW = Access("RW")
"""The  :class:`Global`, :class:`Dat`, or :class:`Mat` is accessed for reading
and writing, and OP2 is not required to handle write conflicts."""

INC = Access("INC")
"""The kernel computes increments to be summed onto a :class:`Global`,
:class:`Dat`, or :class:`Mat`. OP2 is responsible for managing the write
conflicts caused."""

MIN = Access("MIN")
"""The kernel contributes to a reduction into a :class:`Global` using a ``min``
operation. OP2 is responsible for reducing over the different kernel
invocations."""

MAX = Access("MAX")
"""The kernel contributes to a reduction into a :class:`Global` using a ``max``
operation. OP2 is responsible for reducing over the different kernel
invocations."""

# Data API


class Arg(object):

    """An argument to a :func:`pyop2.op2.par_loop`.

    .. warning ::
        User code should not directly instantiate :class:`Arg`.
        Instead, use the call syntax on the :class:`DataCarrier`.
    """

<<<<<<< HEAD
    def __init__(self, data=None, map=None, access=None):
=======
    def __init__(self, data=None, map=None, access=None, lgmaps=None, unroll_map=False):
>>>>>>> 3c88f9e7
        """
        :param data: A data-carrying object, either :class:`Dat` or class:`Mat`
        :param map:  A :class:`Map` to access this :class:`Arg` or the default
                     if the identity map is to be used.
        :param access: An access descriptor of type :class:`Access`
        :param lgmaps: For :class:`Mat` objects, a 2-tuple of local to
            global maps used during assembly.

        Checks that:

        1. the maps used are initialized i.e. have mapping data associated, and
        2. the to Set of the map used to access it matches the Set it is
           defined on.

        A :class:`MapValueError` is raised if these conditions are not met."""
        self.data = data
        self._map = map
        if map is None:
            self.map_tuple = ()
        elif isinstance(map, Map):
            self.map_tuple = (map, )
        else:
            self.map_tuple = tuple(map)
        self._access = access
        self._in_flight = False  # some kind of comms in flight for this arg

        self.unroll_map = unroll_map
        self.lgmaps = None
        if self._is_mat and lgmaps is not None:
            self.lgmaps = as_tuple(lgmaps)
        else:
            if lgmaps is not None:
                raise ValueError("Local to global maps only for matrices")

        # Check arguments for consistency
        if configuration["type_check"] and not (self._is_global or map is None):
            for j, m in enumerate(map):
                if m.iterset.total_size > 0 and len(m.values_with_halo) == 0:
                    raise MapValueError("%s is not initialized." % map)
                if self._is_mat and m.toset != data.sparsity.dsets[j].set:
                    raise MapValueError(
                        "To set of %s doesn't match the set of %s." % (map, data))
            if self._is_dat and map.toset != data.dataset.set:
                raise MapValueError(
                    "To set of %s doesn't match the set of %s." % (map, data))

    @cached_property
    def _kernel_args_(self):
        return self.data._kernel_args_

    @cached_property
    def _argtypes_(self):
        return self.data._argtypes_

    @cached_property
    def _wrapper_cache_key_(self):
        if self.map is not None:
            map_ = tuple(None if m is None else m._wrapper_cache_key_ for m in self.map)
        else:
            map_ = self.map
        return (type(self), self.access, self.data._wrapper_cache_key_, map_, self.unroll_map)

    @cached_property
    def _kernel_args_(self):
        return self.data._kernel_args_

    @cached_property
    def _argtypes_(self):
        return self.data._argtypes_

    @cached_property
    def _wrapper_cache_key_(self):
        if self.map is not None:
            map_ = tuple(m._wrapper_cache_key_ for m in self.map)
        else:
            map_ = self.map
        return (type(self), self.access, self.data._wrapper_cache_key_, map_)

    @property
    def _key(self):
        return (self.data, self._map, self._access)

    def __eq__(self, other):
        r""":class:`Arg`\s compare equal of they are defined on the same data,
        use the same :class:`Map` with the same index and the same access
        descriptor."""
        return self._key == other._key

    def __ne__(self, other):
        r""":class:`Arg`\s compare equal of they are defined on the same data,
        use the same :class:`Map` with the same index and the same access
        descriptor."""
        return not self.__eq__(other)

    def __str__(self):
        return "OP2 Arg: dat %s, map %s, access %s" % \
            (self.data, self._map, self._access)

    def __repr__(self):
        return "Arg(%r, %r, %r)" % \
            (self.data, self._map, self._access)

    def __iter__(self):
        for arg in self.split:
            yield arg

    @cached_property
    def split(self):
        """Split a mixed argument into a tuple of constituent arguments."""
        if self._is_mixed_dat:
            return tuple(_make_object('Arg', d, m, self._access)
                         for d, m in zip(self.data, self._map))
        elif self._is_mixed_mat:
            s = self.data.sparsity.shape
            mr, mc = self.map
            return tuple(_make_object('Arg', self.data[i, j], (mr.split[i], mc.split[j]),
                                      self._access)
                         for j in range(s[1]) for i in range(s[0]))
        else:
            return (self,)

    @cached_property
    def name(self):
        """The generated argument name."""
        return "arg%d" % self.position

    @cached_property
    def ctype(self):
        """String representing the C type of the data in this ``Arg``."""
        return self.data.ctype

    @cached_property
    def dtype(self):
        """Numpy datatype of this Arg"""
        return self.data.dtype

    @cached_property
    def map(self):
        """The :class:`Map` via which the data is to be accessed."""
        return self._map

    @cached_property
    def access(self):
        """Access descriptor. One of the constants of type :class:`Access`"""
        return self._access

    @cached_property
    def _is_dat_view(self):
        return isinstance(self.data, DatView)

    @cached_property
    def _is_mat(self):
        return isinstance(self.data, Mat)

    @cached_property
    def _is_mixed_mat(self):
        return self._is_mat and self.data.sparsity.shape > (1, 1)

    @cached_property
    def _is_global(self):
        return isinstance(self.data, Global)

    @cached_property
    def _is_global_reduction(self):
        return self._is_global and self._access in [INC, MIN, MAX]

    @cached_property
    def _is_dat(self):
        return isinstance(self.data, Dat)

    @cached_property
    def _is_mixed_dat(self):
        return isinstance(self.data, MixedDat)

    @cached_property
    def _is_mixed(self):
        return self._is_mixed_dat or self._is_mixed_mat

    @cached_property
    def _is_direct(self):
        return isinstance(self.data, Dat) and self.map is None

    @cached_property
    def _is_indirect(self):
        return isinstance(self.data, Dat) and self.map is not None

    @collective
    def global_to_local_begin(self):
        """Begin halo exchange for the argument if a halo update is required.
        Doing halo exchanges only makes sense for :class:`Dat` objects.
        """
        assert self._is_dat, "Doing halo exchanges only makes sense for Dats"
        assert not self._in_flight, \
            "Halo exchange already in flight for Arg %s" % self
        if self._is_direct:
            return
        if self.access in [READ, RW, INC, MIN, MAX]:
            self._in_flight = True
            self.data.global_to_local_begin(self.access)

    @collective
    def global_to_local_end(self):
        """Finish halo exchange for the argument if a halo update is required.
        Doing halo exchanges only makes sense for :class:`Dat` objects.
        """
        assert self._is_dat, "Doing halo exchanges only makes sense for Dats"
        if self.access in [READ, RW, INC, MIN, MAX] and self._in_flight:
            self._in_flight = False
            self.data.global_to_local_end(self.access)

    @collective
    def local_to_global_begin(self):
        assert self._is_dat, "Doing halo exchanges only makes sense for Dats"
        assert not self._in_flight, \
            "Halo exchange already in flight for Arg %s" % self
        if self._is_direct:
            return
        if self.access in [INC, MIN, MAX]:
            self._in_flight = True
            self.data.local_to_global_begin(self.access)

    @collective
    def local_to_global_end(self):
        assert self._is_dat, "Doing halo exchanges only makes sense for Dats"
        if self.access in [INC, MIN, MAX] and self._in_flight:
            self._in_flight = False
            self.data.local_to_global_end(self.access)
        # WRITE/RW doesn't require halo exchange, but the ghosts are
        # now dirty.
        if self.access is not READ:
            self.data.halo_valid = False

    @collective
    def reduction_begin(self, comm):
        """Begin reduction for the argument if its access is INC, MIN, or MAX.
        Doing a reduction only makes sense for :class:`Global` objects."""
        assert self._is_global, \
            "Doing global reduction only makes sense for Globals"
        assert not self._in_flight, \
            "Reduction already in flight for Arg %s" % self
        if self.access is not READ:
            self._in_flight = True
            if self.access is INC:
                op = MPI.SUM
            elif self.access is MIN:
                op = MPI.MIN
            elif self.access is MAX:
                op = MPI.MAX
            # If the MPI supports MPI-3, this could be MPI_Iallreduce
            # instead, to allow overlapping comp and comms.
            # We must reduce into a temporary buffer so that when
            # executing over the halo region, which occurs after we've
            # called this reduction, we don't subsequently overwrite
            # the result.
            comm.Allreduce(self.data._data, self.data._buf, op=op)

    @collective
    def reduction_end(self, comm):
        """End reduction for the argument if it is in flight.
        Doing a reduction only makes sense for :class:`Global` objects."""
        assert self._is_global, \
            "Doing global reduction only makes sense for Globals"
        if self.access is not READ and self._in_flight:
            self._in_flight = False
            self.data._data[:] = self.data._buf[:]


class Set(object):

    """OP2 set.

    :param size: The size of the set.
    :type size: integer or list of four integers.
    :param string name: The name of the set (optional).
    :param halo: An exisiting halo to use (optional).

    When the set is employed as an iteration space in a
    :func:`pyop2.op2.par_loop`, the extent of any local iteration space within
    each set entry is indicated in brackets. See the example in
    :func:`pyop2.op2.par_loop` for more details.

    The size of the set can either be an integer, or a list of four
    integers.  The latter case is used for running in parallel where
    we distinguish between:

      - `CORE` (owned and not touching halo)
      - `OWNED` (owned, touching halo)
      - `EXECUTE HALO` (not owned, but executed over redundantly)
      - `NON EXECUTE HALO` (not owned, read when executing in the execute halo)

    If a single integer is passed, we assume that we're running in
    serial and there is no distinction.

    The division of set elements is: ::

        [0, CORE)
        [CORE, OWNED)
        [OWNED, GHOST)

    Halo send/receive data is stored on sets in a :class:`Halo`.
    """

    _globalcount = 0

    _CORE_SIZE = 0
    _OWNED_SIZE = 1
    _GHOST_SIZE = 2

    _extruded = False

    _kernel_args_ = ()
    _argtypes_ = ()

    @cached_property
    def _wrapper_cache_key_(self):
        return (type(self), )

    _extruded = False

    _kernel_args_ = ()
    _argtypes_ = ()

    @cached_property
    def _wrapper_cache_key_(self):
        return (type(self), )

    @validate_type(('size', (numbers.Integral, tuple, list, np.ndarray), SizeTypeError),
                   ('name', str, NameTypeError))
    def __init__(self, size, name=None, halo=None, comm=None):
        self.comm = dup_comm(comm)
        if isinstance(size, numbers.Integral):
            size = [size] * 3
        size = as_tuple(size, numbers.Integral, 3)
        assert size[Set._CORE_SIZE] <= size[Set._OWNED_SIZE] <= \
            size[Set._GHOST_SIZE], "Set received invalid sizes: %s" % size
        self._sizes = size
        self._name = name or "set_%d" % Set._globalcount
        self._halo = halo
        self._partition_size = 1024
        # A cache of objects built on top of this set
        self._cache = {}
        Set._globalcount += 1

    @cached_property
    def core_size(self):
        """Core set size.  Owned elements not touching halo elements."""
        return self._sizes[Set._CORE_SIZE]

    @cached_property
    def size(self):
        """Set size, owned elements."""
        return self._sizes[Set._OWNED_SIZE]

    @cached_property
    def total_size(self):
        """Set size including ghost elements.
        """
        return self._sizes[Set._GHOST_SIZE]

    @cached_property
    def sizes(self):
        """Set sizes: core, owned, execute halo, total."""
        return self._sizes

    @cached_property
    def core_part(self):
        return SetPartition(self, 0, self.core_size)

    @cached_property
    def owned_part(self):
        return SetPartition(self, self.core_size, self.size - self.core_size)

    @cached_property
    def name(self):
        """User-defined label"""
        return self._name

    @cached_property
    def halo(self):
        """:class:`Halo` associated with this Set"""
        return self._halo

    @property
    def partition_size(self):
        """Default partition size"""
        return self._partition_size

    @partition_size.setter
    def partition_size(self, partition_value):
        """Set the partition size"""
        self._partition_size = partition_value

    def __iter__(self):
        """Yield self when iterated over."""
        yield self

    def __getitem__(self, idx):
        """Allow indexing to return self"""
        assert idx == 0
        return self

    def __len__(self):
        """This is not a mixed type and therefore of length 1."""
        return 1

    def __str__(self):
        return "OP2 Set: %s with size %s" % (self._name, self.size)

    def __repr__(self):
        return "Set(%r, %r)" % (self._sizes, self._name)

    def __call__(self, *indices):
        """Build a :class:`Subset` from this :class:`Set`

        :arg indices: The elements of this :class:`Set` from which the
                      :class:`Subset` should be formed.

        """
        if len(indices) == 1:
            indices = indices[0]
            if np.isscalar(indices):
                indices = [indices]
        return _make_object('Subset', self, indices)

    def __contains__(self, dset):
        """Indicate whether a given DataSet is compatible with this Set."""
        if isinstance(dset, DataSet):
            return dset.set is self
        else:
            return False

    def __pow__(self, e):
        """Derive a :class:`DataSet` with dimension ``e``"""
        return _make_object('DataSet', self, dim=e)

    @cached_property
    def layers(self):
        """Return None (not an :class:`ExtrudedSet`)."""
        return None

    @classmethod
    def fromhdf5(cls, f, name):
        """Construct a :class:`Set` from set named ``name`` in HDF5 data ``f``"""
        slot = f[name]
        if slot.shape != (1,):
            raise SizeTypeError("Shape of %s is incorrect" % name)
        size = slot.value.astype(np.int)
        return cls(int(size[0]), name)


class GlobalSet(Set):

    _extruded = False

    """A proxy set allowing a :class:`Global` to be used in place of a
    :class:`Dat` where appropriate."""

    _kernel_args_ = ()
    _argtypes_ = ()

    def __init__(self, comm=None):
        self.comm = dup_comm(comm)
        self._cache = {}

    @cached_property
    def core_size(self):
        return 0

    @cached_property
    def size(self):
        return 1 if self.comm.rank == 0 else 0

    @cached_property
    def total_size(self):
        """Total set size, including halo elements."""
        return 1 if self.comm.rank == 0 else 0

    @cached_property
    def sizes(self):
        """Set sizes: core, owned, execute halo, total."""
        return (self.core_size, self.size, self.total_size)

    @cached_property
    def name(self):
        """User-defined label"""
        return "GlobalSet"

    @cached_property
    def halo(self):
        """:class:`Halo` associated with this Set"""
        return None

    @property
    def partition_size(self):
        """Default partition size"""
        return None

    def __iter__(self):
        """Yield self when iterated over."""
        yield self

    def __getitem__(self, idx):
        """Allow indexing to return self"""
        assert idx == 0
        return self

    def __len__(self):
        """This is not a mixed type and therefore of length 1."""
        return 1

    def __str__(self):
        return "OP2 GlobalSet"

    def __repr__(self):
        return "GlobalSet()"

    def __eq__(self, other):
        # Currently all GlobalSets compare equal.
        return isinstance(other, GlobalSet)

    def __hash__(self):
        # Currently all GlobalSets compare equal.
        return hash(type(self))


class ExtrudedSet(Set):

    """OP2 ExtrudedSet.

    :param parent: The parent :class:`Set` to build this :class:`ExtrudedSet` on top of
    :type parent: a :class:`Set`.
    :param layers: The number of layers in this :class:`ExtrudedSet`.
    :type layers: an integer, indicating the number of layers for every entity,
        or an array of shape (parent.total_size, 2) giving the start
        and one past the stop layer for every entity.  An entry
        ``a, b = layers[e, ...]`` means that the layers for entity
        ``e`` run over :math:`[a, b)`.

    The number of layers indicates the number of time the base set is
    extruded in the direction of the :class:`ExtrudedSet`.  As a
    result, there are ``layers-1`` extruded "cells" in an extruded set.
    """

    @validate_type(('parent', Set, TypeError))
    def __init__(self, parent, layers):
        self._parent = parent
        try:
            layers = verify_reshape(layers, IntType, (parent.total_size, 2))
            self.constant_layers = False
            if layers.min() < 0:
                raise SizeTypeError("Bottom of layers must be >= 0")
            if any(layers[:, 1] - layers[:, 0] < 1):
                raise SizeTypeError("Number of layers must be >= 0")
        except DataValueError:
            # Legacy, integer
            layers = np.asarray(layers, dtype=IntType)
            if layers.shape:
                raise SizeTypeError("Specifying layers per entity, but provided %s, needed (%d, 2)",
                                    layers.shape, parent.total_size)
            if layers < 2:
                raise SizeTypeError("Need at least two layers, not %d", layers)
            layers = np.asarray([[0, layers]], dtype=IntType)
            self.constant_layers = True

        self._layers = layers
        if masks:
            section = self.masks.section
            self.offset = np.asanyarray([section.getOffset(p) for p in range(*section.getChart())], dtype=IntType)
        self._extruded = True

    @cached_property
    def _kernel_args_(self):
<<<<<<< HEAD
        if self.constant_layers:
            return (self.layers_array.ctypes.data, )
        else:
            return (self.layers_array.ctypes.data, self.offset.ctypes.data, self.masks.bottom.ctypes.data, self.masks.top.ctypes.data)

    @cached_property
    def _argtypes_(self):
        if self.constant_layers:
            return (ctypes.c_voidp, )
        else:
            return (ctypes.c_voidp, ctypes.c_voidp, ctypes.c_voidp, ctypes.c_voidp)
=======
        return (self.layers_array.ctypes.data, )

    @cached_property
    def _argtypes_(self):
        return (ctypes.c_voidp, )
>>>>>>> 3c88f9e7

    @cached_property
    def _wrapper_cache_key_(self):
        return self.parent._wrapper_cache_key_ + (self.constant_layers, )

    def __getattr__(self, name):
        """Returns a :class:`Set` specific attribute."""
        return getattr(self._parent, name)

    def __contains__(self, set):
        return set is self.parent

    def __str__(self):
        return "OP2 ExtrudedSet: %s with size %s (%s layers)" % \
            (self._name, self.size, self._layers)

    def __repr__(self):
        return "ExtrudedSet(%r, %r)" % (self._parent, self._layers)

<<<<<<< HEAD
    class EntityMask(namedtuple("_EntityMask_", ["section", "bottom", "top"])):
        """Mask bits on each set entity indicating which topological
        entities in the closure of said set entity are exposed on the
        bottom or top of the extruded set.  The section encodes the
        number of entities in each entity column, and their offset
        from the start of the set."""

        pass

=======
>>>>>>> 3c88f9e7
    @cached_property
    def parent(self):
        return self._parent

    @cached_property
    def layers(self):
        """The layers of this extruded set."""
        if self.constant_layers:
            # Backwards compat
            return self.layers_array[0, 1]
        else:
            raise ValueError("No single layer, use layers_array attribute")

    @cached_property
    def layers_array(self):
        return self._layers


class Subset(ExtrudedSet):

    """OP2 subset.

    :param superset: The superset of the subset.
    :type superset: a :class:`Set` or a :class:`Subset`.
    :param indices: Elements of the superset that form the
        subset. Duplicate values are removed when constructing the subset.
    :type indices: a list of integers, or a numpy array.
    """
    @validate_type(('superset', Set, TypeError),
                   ('indices', (list, tuple, np.ndarray), TypeError))
    def __init__(self, superset, indices):
        # sort and remove duplicates
        indices = np.unique(indices)
        if isinstance(superset, Subset):
            # Unroll indices to point to those in the parent
            indices = superset.indices[indices]
            superset = superset.superset
        assert type(superset) is Set or type(superset) is ExtrudedSet, \
            'Subset construction failed, should not happen'

        self._superset = superset
        self._indices = verify_reshape(indices, IntType, (len(indices),))

        if len(self._indices) > 0 and (self._indices[0] < 0 or self._indices[-1] >= self._superset.total_size):
            raise SubsetIndexOutOfBounds(
                'Out of bounds indices in Subset construction: [%d, %d) not [0, %d)' %
                (self._indices[0], self._indices[-1], self._superset.total_size))

        self._sizes = ((self._indices < superset.core_size).sum(),
                       (self._indices < superset.size).sum(),
                       len(self._indices))
        self._extruded = superset._extruded

    @cached_property
    def _kernel_args_(self):
        return self._superset._kernel_args_ + (self._indices.ctypes.data, )

    @cached_property
    def _argtypes_(self):
        return self._superset._argtypes_ + (ctypes.c_voidp, )

    # Look up any unspecified attributes on the _set.
    def __getattr__(self, name):
        """Returns a :class:`Set` specific attribute."""
        return getattr(self._superset, name)

    def __pow__(self, e):
        """Derive a :class:`DataSet` with dimension ``e``"""
        raise NotImplementedError("Deriving a DataSet from a Subset is unsupported")

    def __str__(self):
        return "OP2 Subset: %s with sizes %s" % \
            (self._name, self._sizes)

    def __repr__(self):
        return "Subset(%r, %r)" % (self._superset, self._indices)

    def __call__(self, *indices):
        """Build a :class:`Subset` from this :class:`Subset`

        :arg indices: The elements of this :class:`Subset` from which the
                      :class:`Subset` should be formed.

        """
        if len(indices) == 1:
            indices = indices[0]
            if np.isscalar(indices):
                indices = [indices]
        return _make_object('Subset', self, indices)

    @cached_property
    def superset(self):
        """Returns the superset Set"""
        return self._superset

    @cached_property
    def indices(self):
        """Returns the indices pointing in the superset."""
        return self._indices

    @cached_property
    def layers_array(self):
        if self._superset.constant_layers:
            return self._superset.layers_array
        else:
            return self._superset.layers_array[self.indices, ...]

    @cached_property
    def _argtype(self):
        """Ctypes argtype for this :class:`Subset`"""
        return ctypes.c_voidp


class SetPartition(object):
    def __init__(self, set, offset, size):
        self.set = set
        self.offset = offset
        self.size = size


class MixedSet(Set, ObjectCached):
    r"""A container for a bag of :class:`Set`\s."""

    def __init__(self, sets):
        r""":param iterable sets: Iterable of :class:`Set`\s or :class:`ExtrudedSet`\s"""
        if self._initialized:
            return
        self._sets = sets
        assert all(s is None or isinstance(s, GlobalSet) or ((s.layers == self._sets[0].layers).all() if s.layers is not None else True) for s in sets), \
            "All components of a MixedSet must have the same number of layers."
        # TODO: do all sets need the same communicator?
        self.comm = reduce(lambda a, b: a or b, map(lambda s: s if s is None else s.comm, sets))
        self._initialized = True

    @cached_property
    def _kernel_args_(self):
        raise NotImplementedError

    @cached_property
    def _argtypes_(self):
        raise NotImplementedError

    @cached_property
    def _wrapper_cache_key_(self):
        raise NotImplementedError

    @classmethod
    def _process_args(cls, sets, **kwargs):
        sets = [s for s in sets]
        try:
            sets = as_tuple(sets, ExtrudedSet)
        except TypeError:
            sets = as_tuple(sets, (Set, type(None)))
        cache = sets[0]
        return (cache, ) + (sets, ), kwargs

    @classmethod
    def _cache_key(cls, sets, **kwargs):
        return sets

    def __getitem__(self, idx):
        """Return :class:`Set` with index ``idx`` or a given slice of sets."""
        return self._sets[idx]

    @cached_property
    def split(self):
        r"""The underlying tuple of :class:`Set`\s."""
        return self._sets

    @cached_property
    def core_size(self):
        """Core set size. Owned elements not touching halo elements."""
        return sum(s.core_size for s in self._sets)

    @cached_property
    def size(self):
        """Set size, owned elements."""
        return sum(0 if s is None else s.size for s in self._sets)

    @cached_property
    def total_size(self):
        """Total set size, including halo elements."""
        return sum(s.total_size for s in self._sets)

    @cached_property
    def sizes(self):
        """Set sizes: core, owned, execute halo, total."""
        return (self.core_size, self.size, self.total_size)

    @cached_property
    def name(self):
        """User-defined labels."""
        return tuple(s.name for s in self._sets)

    @cached_property
    def halo(self):
        r""":class:`Halo`\s associated with these :class:`Set`\s."""
        halos = tuple(s.halo for s in self._sets)
        return halos if any(halos) else None

    @cached_property
    def _extruded(self):
        return isinstance(self._sets[0], ExtrudedSet)

    @cached_property
    def layers(self):
        """Numbers of layers in the extruded mesh (or None if this MixedSet is not extruded)."""
        return self._sets[0].layers

    def __iter__(self):
        r"""Yield all :class:`Set`\s when iterated over."""
        for s in self._sets:
            yield s

    def __len__(self):
        """Return number of contained :class:`Set`s."""
        return len(self._sets)

    def __pow__(self, e):
        """Derive a :class:`MixedDataSet` with dimensions ``e``"""
        return _make_object('MixedDataSet', self._sets, e)

    def __str__(self):
        return "OP2 MixedSet composed of Sets: %s" % (self._sets,)

    def __repr__(self):
        return "MixedSet(%r)" % (self._sets,)

    def __eq__(self, other):
        return type(self) == type(other) and self._sets == other._sets


class DataSet(ObjectCached):
    """PyOP2 Data Set

    Set used in the op2.Dat structures to specify the dimension of the data.
    """
    _globalcount = 0

    @validate_type(('iter_set', Set, SetTypeError),
                   ('dim', (numbers.Integral, tuple, list), DimTypeError),
                   ('name', str, NameTypeError))
    def __init__(self, iter_set, dim=1, name=None):
        if isinstance(iter_set, ExtrudedSet):
            raise NotImplementedError("Not allowed!")
        if self._initialized:
            return
        if isinstance(iter_set, Subset):
            raise NotImplementedError("Deriving a DataSet from a Subset is unsupported")
        self._set = iter_set
        self._dim = as_tuple(dim, numbers.Integral)
        self._cdim = np.prod(self._dim).item()
        self._name = name or "dset_%d" % DataSet._globalcount
        DataSet._globalcount += 1
        self._initialized = True

    @classmethod
    def _process_args(cls, *args, **kwargs):
        return (args[0], ) + args, kwargs

    @classmethod
    def _cache_key(cls, iter_set, dim=1, name=None):
        return (iter_set, as_tuple(dim, numbers.Integral))

    @cached_property
    def _wrapper_cache_key_(self):
        return (type(self), self.dim, self._set._wrapper_cache_key_)

    def __getstate__(self):
        """Extract state to pickle."""
        return self.__dict__

    def __setstate__(self, d):
        """Restore from pickled state."""
        self.__dict__.update(d)

    # Look up any unspecified attributes on the _set.
    def __getattr__(self, name):
        """Returns a Set specific attribute."""
        return getattr(self.set, name)

    def __getitem__(self, idx):
        """Allow index to return self"""
        assert idx == 0
        return self

    @cached_property
    def dim(self):
        """The shape tuple of the values for each element of the set."""
        return self._dim

    @cached_property
    def cdim(self):
        """The scalar number of values for each member of the set. This is
        the product of the dim tuple."""
        return self._cdim

    @cached_property
    def name(self):
        """Returns the name of the data set."""
        return self._name

    @cached_property
    def set(self):
        """Returns the parent set of the data set."""
        return self._set

    def __iter__(self):
        """Yield self when iterated over."""
        yield self

    def __len__(self):
        """This is not a mixed type and therefore of length 1."""
        return 1

    def __str__(self):
        return "OP2 DataSet: %s on set %s, with dim %s" % \
            (self._name, self._set, self._dim)

    def __repr__(self):
        return "DataSet(%r, %r, %r)" % (self._set, self._dim, self._name)

    def __contains__(self, dat):
        """Indicate whether a given Dat is compatible with this DataSet."""
        return dat.dataset == self


class GlobalDataSet(DataSet):
    """A proxy :class:`DataSet` for use in a :class:`Sparsity` where the
    matrix has :class:`Global` rows or columns."""
    _globalcount = 0

    def __init__(self, global_):
        """
        :param global_: The :class:`Global` on which this object is based."""

        self._global = global_
        self._globalset = GlobalSet(comm=self.comm)

    @classmethod
    def _cache_key(cls, *args):
        return None

    @cached_property
    def dim(self):
        """The shape tuple of the values for each element of the set."""
        return self._global._dim

    @cached_property
    def cdim(self):
        """The scalar number of values for each member of the set. This is
        the product of the dim tuple."""
        return self._global._cdim

    @cached_property
    def name(self):
        """Returns the name of the data set."""
        return self._global._name

    @cached_property
    def comm(self):
        """Return the communicator on which the set is defined."""
        return self._global.comm

    @cached_property
    def set(self):
        """Returns the parent set of the data set."""
        return self._globalset

    @cached_property
    def size(self):
        """The number of local entries in the Dataset (1 on rank 0)"""
        return 1 if MPI.comm.rank == 0 else 0

    def __iter__(self):
        """Yield self when iterated over."""
        yield self

    def __len__(self):
        """This is not a mixed type and therefore of length 1."""
        return 1

    def __str__(self):
        return "OP2 GlobalDataSet: %s on Global %s" % \
            (self._name, self._global)

    def __repr__(self):
        return "GlobalDataSet(%r)" % (self._global)


class MixedDataSet(DataSet, ObjectCached):
    r"""A container for a bag of :class:`DataSet`\s.

    Initialized either from a :class:`MixedSet` and an iterable or iterator of
    ``dims`` of corresponding length ::

        mdset = op2.MixedDataSet(mset, [dim1, ..., dimN])

    or from a tuple of :class:`Set`\s and an iterable of ``dims`` of
    corresponding length ::

        mdset = op2.MixedDataSet([set1, ..., setN], [dim1, ..., dimN])

    If all ``dims`` are to be the same, they can also be given as an
    :class:`int` for either of above invocations ::

        mdset = op2.MixedDataSet(mset, dim)
        mdset = op2.MixedDataSet([set1, ..., setN], dim)

    Initialized from a :class:`MixedSet` without explicitly specifying ``dims``
    they default to 1 ::

        mdset = op2.MixedDataSet(mset)

    Initialized from an iterable or iterator of :class:`DataSet`\s and/or
    :class:`Set`\s, where :class:`Set`\s are implicitly upcast to
    :class:`DataSet`\s of dim 1 ::

        mdset = op2.MixedDataSet([dset1, ..., dsetN])
    """

    def __init__(self, arg, dims=None):
        r"""
        :param arg:  a :class:`MixedSet` or an iterable or a generator
                     expression of :class:`Set`\s or :class:`DataSet`\s or a
                     mixture of both
        :param dims: `None` (the default) or an :class:`int` or an iterable or
                     generator expression of :class:`int`\s, which **must** be
                     of same length as `arg`

        .. Warning ::
            When using generator expressions for ``arg`` or ``dims``, these
            **must** terminate or else will cause an infinite loop.
        """
        if self._initialized:
            return
        self._dsets = arg
        self._initialized = True

    @classmethod
    def _process_args(cls, arg, dims=None):
        # If the second argument is not None it is expect to be a scalar dim
        # or an iterable of dims and the first is expected to be a MixedSet or
        # an iterable of Sets
        if dims is not None:
            # If arg is a MixedSet, get its Sets tuple
            sets = arg.split if isinstance(arg, MixedSet) else tuple(arg)
            # If dims is a scalar, turn it into a tuple of right length
            dims = (dims,) * len(sets) if isinstance(dims, int) else tuple(dims)
            if len(sets) != len(dims):
                raise ValueError("Got MixedSet of %d Sets but %s dims" %
                                 (len(sets), len(dims)))
            dsets = tuple(s ** d for s, d in zip(sets, dims))
        # Otherwise expect the first argument to be an iterable of Sets and/or
        # DataSets and upcast Sets to DataSets as necessary
        else:
            arg = [s if isinstance(s, DataSet) else s ** 1 for s in arg]
            dsets = as_tuple(arg, type=DataSet)

        return (dsets[0].set, ) + (dsets, ), {}

    @classmethod
    def _cache_key(cls, arg, dims=None):
        return arg

    @cached_property
    def _wrapper_cache_key_(self):
        raise NotImplementedError

    def __getitem__(self, idx):
        """Return :class:`DataSet` with index ``idx`` or a given slice of datasets."""
        return self._dsets[idx]

    @cached_property
    def split(self):
        r"""The underlying tuple of :class:`DataSet`\s."""
        return self._dsets

    @cached_property
    def dim(self):
        """The shape tuple of the values for each element of the sets."""
        return tuple(s.dim for s in self._dsets)

    @cached_property
    def cdim(self):
        """The sum of the scalar number of values for each member of the sets.
        This is the sum of products of the dim tuples."""
        return sum(s.cdim for s in self._dsets)

    @cached_property
    def name(self):
        """Returns the name of the data sets."""
        return tuple(s.name for s in self._dsets)

    @cached_property
    def set(self):
        """Returns the :class:`MixedSet` this :class:`MixedDataSet` is
        defined on."""
        return MixedSet(s.set for s in self._dsets)

    def __iter__(self):
        r"""Yield all :class:`DataSet`\s when iterated over."""
        for ds in self._dsets:
            yield ds

    def __len__(self):
        """Return number of contained :class:`DataSet`s."""
        return len(self._dsets)

    def __str__(self):
        return "OP2 MixedDataSet composed of DataSets: %s" % (self._dsets,)

    def __repr__(self):
        return "MixedDataSet(%r)" % (self._dsets,)


class Halo(object, metaclass=abc.ABCMeta):

    """A description of a halo associated with a :class:`Set`.

    The halo object describes which :class:`Set` elements are sent
    where, and which :class:`Set` elements are received from where.
    """

    @abc.abstractproperty
    def comm(self):
        """The MPI communicator for this halo."""
        pass

    @abc.abstractproperty
    def local_to_global_numbering(self):
        """The mapping from process-local to process-global numbers for this halo."""
        pass

    @abc.abstractmethod
    def global_to_local_begin(self, dat, insert_mode):
        """Begin an exchange from global (assembled) to local (ghosted) representation.

        :arg dat: The :class:`Dat` to exchange.
        :arg insert_mode: The insertion mode.
        """
        pass

    @abc.abstractmethod
    def global_to_local_end(self, dat, insert_mode):
        """Finish an exchange from global (assembled) to local (ghosted) representation.

        :arg dat: The :class:`Dat` to exchange.
        :arg insert_mode: The insertion mode.
        """
        pass

    @abc.abstractmethod
    def local_to_global_begin(self, dat, insert_mode):
        """Begin an exchange from local (ghosted) to global (assembled) representation.

        :arg dat: The :class:`Dat` to exchange.
        :arg insert_mode: The insertion mode.
        """
        pass

    @abc.abstractmethod
    def local_to_global_end(self, dat, insert_mode):
        """Finish an exchange from local (ghosted) to global (assembled) representation.

        :arg dat: The :class:`Dat` to exchange.
        :arg insert_mode: The insertion mode.
        """
        pass


class DataCarrier(object):

    """Abstract base class for OP2 data.

    Actual objects will be :class:`DataCarrier` objects of rank 0
    (:class:`Global`), rank 1 (:class:`Dat`), or rank 2
    (:class:`Mat`)"""

    @cached_property
    def dtype(self):
        """The Python type of the data."""
        return self._data.dtype

    @cached_property
    def ctype(self):
        """The c type of the data."""
        return as_cstr(self.dtype)

    @cached_property
    def name(self):
        """User-defined label."""
        return self._name

    @cached_property
    def dim(self):
        """The shape tuple of the values for each element of the object."""
        return self._dim

    @cached_property
    def cdim(self):
        """The scalar number of values for each member of the object. This is
        the product of the dim tuple."""
        return self._cdim

    def _force_evaluation(self, read=True, write=True):
        """Force the evaluation of any outstanding computation to ensure that this DataCarrier is up to date.

        Arguments read and write specify the intent you wish to observe the data with.

        :arg read: if `True` force evaluation that writes to this DataCarrier.
        :arg write: if `True` force evaluation that reads from this DataCarrier."""
        reads = self if read else None
        writes = self if write else None
        _trace.evaluate(reads, writes)


class _EmptyDataMixin(object):
    """A mixin for :class:`Dat` and :class:`Global` objects that takes
    care of allocating data on demand if the user has passed nothing
    in.

    Accessing the :attr:`_data` property allocates a zeroed data array
    if it does not already exist.
    """
    def __init__(self, data, dtype, shape):
        if data is None:
            self._dtype = np.dtype(dtype if dtype is not None else np.float64)
        else:
            self._numpy_data = verify_reshape(data, dtype, shape, allow_none=True)
            self._dtype = self._data.dtype

    @cached_property
    def _data(self):
        """Return the user-provided data buffer, or a zeroed buffer of
        the correct size if none was provided."""
        if not self._is_allocated:
            self._numpy_data = np.zeros(self.shape, dtype=self._dtype)
        return self._numpy_data

    @property
    def _is_allocated(self):
        """Return True if the data buffer has been allocated."""
        return hasattr(self, '_numpy_data')


class Dat(DataCarrier, _EmptyDataMixin):
    """OP2 vector data. A :class:`Dat` holds values on every element of a
    :class:`DataSet`.

    If a :class:`Set` is passed as the ``dataset`` argument, rather
    than a :class:`DataSet`, the :class:`Dat` is created with a default
    :class:`DataSet` dimension of 1.

    If a :class:`Dat` is passed as the ``dataset`` argument, a copy is
    returned.

    It is permissible to pass `None` as the `data` argument.  In this
    case, allocation of the data buffer is postponed until it is
    accessed.

    .. note::
        If the data buffer is not passed in, it is implicitly
        initialised to be zero.

    When a :class:`Dat` is passed to :func:`pyop2.op2.par_loop`, the map via
    which indirection occurs and the access descriptor are passed by
    calling the :class:`Dat`. For instance, if a :class:`Dat` named ``D`` is
    to be accessed for reading via a :class:`Map` named ``M``, this is
    accomplished by ::

      D(pyop2.READ, M)

    The :class:`Map` through which indirection occurs can be indexed
    using the index notation described in the documentation for the
    :class:`Map`. Direct access to a Dat is accomplished by
    omitting the path argument.

    :class:`Dat` objects support the pointwise linear algebra operations
    ``+=``, ``*=``, ``-=``, ``/=``, where ``*=`` and ``/=`` also support
    multiplication / division by a scalar.
    """

    @cached_property
    def pack(self):
        from pyop2.codegen.builder import DatPack
        return DatPack

    _globalcount = 0
    _modes = [READ, WRITE, RW, INC, MIN, MAX]

    @validate_type(('dataset', (DataCarrier, DataSet, Set), DataSetTypeError),
                   ('name', str, NameTypeError))
    @validate_dtype(('dtype', None, DataTypeError))
    def __init__(self, dataset, data=None, dtype=None, name=None, uid=None):

        if isinstance(dataset, Dat):
            self.__init__(dataset.dataset, None, dtype=dataset.dtype,
                          name="copy_of_%s" % dataset.name)
            dataset.copy(self)
            return
        if type(dataset) is Set or type(dataset) is ExtrudedSet:
            # If a Set, rather than a dataset is passed in, default to
            # a dataset dimension of 1.
            dataset = dataset ** 1
        self._shape = (dataset.total_size,) + (() if dataset.cdim == 1 else dataset.dim)
        _EmptyDataMixin.__init__(self, data, dtype, self._shape)

        self._dataset = dataset
        self.comm = dataset.comm
        self.halo_valid = True
        # If the uid is not passed in from outside, assume that Dats
        # have been declared in the same order everywhere.
        if uid is None:
            self._id = Dat._globalcount
            Dat._globalcount += 1
        else:
            self._id = uid
        self._name = name or "dat_%d" % self._id

    @cached_property
    def _kernel_args_(self):
<<<<<<< HEAD
        with self.vec as v:
            if v.type == "seqviennacl":
                return (v.handle, )
=======
>>>>>>> 3c88f9e7
        return (self._data.ctypes.data, )

    @cached_property
    def _argtypes_(self):
        return (ctypes.c_voidp, )

    @cached_property
    def _wrapper_cache_key_(self):
        return (type(self), self.dtype, self._dataset._wrapper_cache_key_)

    @validate_in(('access', _modes, ModeValueError))
    def __call__(self, access, path=None):
        if configuration["type_check"] and path and path.toset != self.dataset.set:
            raise MapValueError("To Set of Map does not match Set of Dat.")
        return _make_object('Arg', data=self, map=path, access=access)

    def __getitem__(self, idx):
        """Return self if ``idx`` is 0, raise an error otherwise."""
        if idx != 0:
            raise IndexValueError("Can only extract component 0 from %r" % self)
        return self

    @cached_property
    def split(self):
        """Tuple containing only this :class:`Dat`."""
        return (self,)

    @cached_property
    def dataset(self):
        """:class:`DataSet` on which the Dat is defined."""
        return self._dataset

    @cached_property
    def dim(self):
        """The shape of the values for each element of the object."""
        return self.dataset.dim

    @cached_property
    def cdim(self):
        """The scalar number of values for each member of the object. This is
        the product of the dim tuple."""
        return self.dataset.cdim

    @cached_property
    def _argtype(self):
        """Ctypes argtype for this :class:`Dat`"""
        return ctypes.c_voidp

    @property
    @collective
    def data(self):
        """Numpy array containing the data values.

        With this accessor you are claiming that you will modify
        the values you get back.  If you only need to look at the
        values, use :meth:`data_ro` instead.

        This only shows local values, to see the halo values too use
        :meth:`data_with_halos`.

        """
        _trace.evaluate(set([self]), set([self]))
        if self.dataset.total_size > 0 and self._data.size == 0 and self.cdim > 0:
            raise RuntimeError("Illegal access: no data associated with this Dat!")
        self.halo_valid = False
        v = self._data[:self.dataset.size].view()
        v.setflags(write=True)
        return v

    @property
    @collective
    def data_with_halos(self):
        r"""A view of this :class:`Dat`\s data.

        This accessor marks the :class:`Dat` as dirty, see
        :meth:`data` for more details on the semantics.

        With this accessor, you get to see up to date halo values, but
        you should not try and modify them, because they will be
        overwritten by the next halo exchange."""
        _trace.evaluate(set([self]), set([self]))
        self.global_to_local_begin(RW)
        self.global_to_local_end(RW)
        self.halo_valid = False
        v = self._data.view()
        v.setflags(write=True)
        return v

    @property
    @collective
    def data_ro(self):
        """Numpy array containing the data values.  Read-only.

        With this accessor you are not allowed to modify the values
        you get back.  If you need to do so, use :meth:`data` instead.

        This only shows local values, to see the halo values too use
        :meth:`data_ro_with_halos`.

        """
        _trace.evaluate(set([self]), set())
        if self.dataset.total_size > 0 and self._data.size == 0 and self.cdim > 0:
            raise RuntimeError("Illegal access: no data associated with this Dat!")
        v = self._data[:self.dataset.size].view()
        v.setflags(write=False)
        return v

    @property
    @collective
    def data_ro_with_halos(self):
        r"""A view of this :class:`Dat`\s data.

        This accessor does not mark the :class:`Dat` as dirty, and is
        a read only view, see :meth:`data_ro` for more details on the
        semantics.

        With this accessor, you get to see up to date halo values, but
        you should not try and modify them, because they will be
        overwritten by the next halo exchange.

        """
        _trace.evaluate(set([self]), set())
        self.global_to_local_begin(READ)
        self.global_to_local_end(READ)
        v = self._data.view()
        v.setflags(write=False)
        return v

    def save(self, filename):
        """Write the data array to file ``filename`` in NumPy format."""
        np.save(filename, self.data_ro)

    def load(self, filename):
        """Read the data stored in file ``filename`` into a NumPy array
        and store the values in :meth:`_data`.
        """
        # The np.save method appends a .npy extension to the file name
        # if the user has not supplied it. However, np.load does not,
        # so we need to handle this ourselves here.
        if(filename[-4:] != ".npy"):
            filename = filename + ".npy"

        if isinstance(self.data, tuple):
            # MixedDat case
            for d, d_from_file in zip(self.data, np.load(filename)):
                d[:] = d_from_file[:]
        else:
            self.data[:] = np.load(filename)

    @cached_property
    def shape(self):
        return self._shape

    @cached_property
    def dtype(self):
        return self._dtype

    @cached_property
    def nbytes(self):
        """Return an estimate of the size of the data associated with this
        :class:`Dat` in bytes. This will be the correct size of the data
        payload, but does not take into account the (presumably small)
        overhead of the object and its metadata.

        Note that this is the process local memory usage, not the sum
        over all MPI processes.
        """

        return self.dtype.itemsize * self.dataset.total_size * self.dataset.cdim

    @collective
    def zero(self, subset=None):
        """Zero the data associated with this :class:`Dat`

        :arg subset: A :class:`Subset` of entries to zero (optional)."""
        if hasattr(self, "_zero_parloops"):
            loops = self._zero_parloops
        else:
            loops = {}
            self._zero_parloops = loops

        iterset = subset or self.dataset.set

        loop = loops.get(iterset, None)

        if loop is None:

            import islpy as isl
            import pymbolic.primitives as p

            inames = isl.make_zero_and_vars(["i"])
            domain = (inames[0].le_set(inames["i"])) & (inames["i"].lt_set(inames[0] + self.cdim))
            x = p.Variable("dat")
            i = p.Variable("i")
            insn = loopy.Assignment(x.index(i), 0, within_inames=frozenset(["i"]))
            data = loopy.GlobalArg("dat", dtype=self.dtype, shape=(self.cdim,))
            knl = loopy.make_function([domain], [insn], [data], name="zero")

            knl = _make_object('Kernel', knl, 'zero')
            loop = _make_object('ParLoop', knl,
                                iterset,
                                self(WRITE))
            loops[iterset] = loop
        loop.enqueue()

    @collective
    def copy(self, other, subset=None):
        """Copy the data in this :class:`Dat` into another.

        :arg other: The destination :class:`Dat`
        :arg subset: A :class:`Subset` of elements to copy (optional)"""

        self._copy_parloop(other, subset=subset).enqueue()

    @collective
    def _copy_parloop(self, other, subset=None):
        """Create the :class:`ParLoop` implementing copy."""
        if not hasattr(self, '_copy_kernel'):

            import islpy as isl
            import pymbolic.primitives as p

            inames = isl.make_zero_and_vars(["i"])
            domain = (inames[0].le_set(inames["i"])) & (inames["i"].lt_set(inames[0] + self.cdim))
            _other = p.Variable("other")
            _self = p.Variable("self")
            i = p.Variable("i")
            insn = loopy.Assignment(_other.index(i), _self.index(i), within_inames=frozenset(["i"]))
            data = [loopy.GlobalArg("self", dtype=self.dtype, shape=(self.cdim,)),
                    loopy.GlobalArg("other", dtype=other.dtype, shape=(other.cdim,))]
            knl = loopy.make_function([domain], [insn], data, name="copy")

            self._copy_kernel = _make_object('Kernel', knl, 'copy')
        return _make_object('ParLoop', self._copy_kernel,
                            subset or self.dataset.set,
                            self(READ), other(WRITE))

    def __iter__(self):
        """Yield self when iterated over."""
        yield self

    def __len__(self):
        """This is not a mixed type and therefore of length 1."""
        return 1

    def __str__(self):
        return "OP2 Dat: %s on (%s) with datatype %s" \
               % (self._name, self._dataset, self.dtype.name)

    def __repr__(self):
        return "Dat(%r, None, %r, %r)" \
               % (self._dataset, self.dtype, self._name)

    def _check_shape(self, other):
        if other.dataset.dim != self.dataset.dim:
            raise ValueError('Mismatched shapes in operands %s and %s',
                             self.dataset.dim, other.dataset.dim)

    def _op(self, other, op):

        ret = _make_object('Dat', self.dataset, None, self.dtype)
        name = "binop_%s" % op.__name__

        import islpy as isl
        import pymbolic.primitives as p

        inames = isl.make_zero_and_vars(["i"])
        domain = (inames[0].le_set(inames["i"])) & (inames["i"].lt_set(inames[0] + self.cdim))
        _other = p.Variable("other")
        _self = p.Variable("self")
        _ret = p.Variable("ret")
        i = p.Variable("i")

        lhs = _ret.index(i)
        if np.isscalar(other):
            other = _make_object('Global', 1, data=other)
            rhs = _other.index(0)
        else:
            self._check_shape(other)
            rhs = _other.index(i)
        insn = loopy.Assignment(lhs, op(_self.index(i), rhs), within_inames=frozenset(["i"]))
        data = [loopy.GlobalArg("self", dtype=self.dtype, shape=(self.cdim,)),
                loopy.GlobalArg("other", dtype=other.dtype, shape=(other.cdim,)),
                loopy.GlobalArg("ret", dtype=self.dtype, shape=(self.cdim,))]
        knl = loopy.make_function([domain], [insn], data, name=name)
        k = _make_object('Kernel', knl, name)

        par_loop(k, self.dataset.set, self(READ), other(READ), ret(WRITE))

        return ret

    def _iop(self, other, op):
        name = "iop_%s" % op.__name__

        import islpy as isl
        import pymbolic.primitives as p

        inames = isl.make_zero_and_vars(["i"])
        domain = (inames[0].le_set(inames["i"])) & (inames["i"].lt_set(inames[0] + self.cdim))
        _other = p.Variable("other")
        _self = p.Variable("self")
        i = p.Variable("i")

        lhs = _self.index(i)
        if np.isscalar(other):
            other = _make_object('Global', 1, data=other)
            rhs = _other.index(0)
        else:
            self._check_shape(other)
            rhs = _other.index(i)
        insn = loopy.Assignment(lhs, op(lhs, rhs), within_inames=frozenset(["i"]))
        data = [loopy.GlobalArg("self", dtype=self.dtype, shape=(self.cdim,)),
                loopy.GlobalArg("other", dtype=other.dtype, shape=(other.cdim,))]
        knl = loopy.make_function([domain], [insn], data, name=name)
        k = _make_object('Kernel', knl, name)

        par_loop(k, self.dataset.set, self(INC), other(READ))

        return self

    def _uop(self, op):
        name = "uop_%s" % op.__name__

        _op = {operator.sub: partial(operator.sub, 0)}[op]

        import islpy as isl
        import pymbolic.primitives as p

        inames = isl.make_zero_and_vars(["i"])
        domain = (inames[0].le_set(inames["i"])) & (inames["i"].lt_set(inames[0] + self.cdim))
        _self = p.Variable("self")
        i = p.Variable("i")

        insn = loopy.Assignment(_self.index(i), _op(_self.index(i)), within_inames=frozenset(["i"]))
        data = [loopy.GlobalArg("self", dtype=self.dtype, shape=(self.cdim,))]
        knl = loopy.make_function([domain], [insn], data, name=name)
        k = _make_object('Kernel', knl, name)

        par_loop(k, self.dataset.set, self(RW))
        return self

    def inner(self, other):
        """Compute the l2 inner product of the flattened :class:`Dat`

        :arg other: the other :class:`Dat` to compute the inner
             product against.

        """
        self._check_shape(other)
        ret = _make_object('Global', 1, data=0, dtype=self.dtype)

        import islpy as isl
        import pymbolic.primitives as p

        inames = isl.make_zero_and_vars(["i"])
        domain = (inames[0].le_set(inames["i"])) & (inames["i"].lt_set(inames[0] + self.cdim))
        _self = p.Variable("self")
        _other = p.Variable("other")
        _ret = p.Variable("ret")
        i = p.Variable("i")

        insn = loopy.Assignment(_ret.index(0), _ret.index(0) + _self.index(i) * _other.index(i), within_inames=frozenset(["i"]))
        data = [loopy.GlobalArg("self", dtype=self.dtype, shape=(self.cdim,)),
                loopy.GlobalArg("other", dtype=other.dtype, shape=(other.cdim,)),
                loopy.GlobalArg("ret", dtype=ret.dtype, shape=(1,))]
        knl = loopy.make_function([domain], [insn], data, name="inner")

        k = _make_object('Kernel', knl, "inner")
        par_loop(k, self.dataset.set, self(READ), other(READ), ret(INC))
        return ret.data_ro[0]

    @property
    def norm(self):
        """Compute the l2 norm of this :class:`Dat`

        .. note::

           This acts on the flattened data (see also :meth:`inner`)."""
        from math import sqrt
        return sqrt(self.inner(self))

    def __pos__(self):
        pos = _make_object('Dat', self)
        return pos

    def __add__(self, other):
        """Pointwise addition of fields."""
        return self._op(other, operator.add)

    def __radd__(self, other):
        """Pointwise addition of fields.

        self.__radd__(other) <==> other + self."""
        return self + other

    def __neg__(self):
        neg = _make_object('Dat', self)
        return neg._uop(operator.sub)

    def __sub__(self, other):
        """Pointwise subtraction of fields."""
        return self._op(other, operator.sub)

    def __rsub__(self, other):
        """Pointwise subtraction of fields.

        self.__rsub__(other) <==> other - self."""
        ret = -self
        ret += other
        return ret

    def __mul__(self, other):
        """Pointwise multiplication or scaling of fields."""
        return self._op(other, operator.mul)

    def __rmul__(self, other):
        """Pointwise multiplication or scaling of fields.

        self.__rmul__(other) <==> other * self."""
        return self.__mul__(other)

    def __truediv__(self, other):
        """Pointwise division or scaling of fields."""
        return self._op(other, operator.truediv)

    __div__ = __truediv__  # Python 2 compatibility

    def __iadd__(self, other):
        """Pointwise addition of fields."""
        return self._iop(other, operator.iadd)

    def __isub__(self, other):
        """Pointwise subtraction of fields."""
        return self._iop(other, operator.isub)

    def __imul__(self, other):
        """Pointwise multiplication or scaling of fields."""
        return self._iop(other, operator.imul)

    def __itruediv__(self, other):
        """Pointwise division or scaling of fields."""
        return self._iop(other, operator.itruediv)

    __idiv__ = __itruediv__  # Python 2 compatibility

    @collective
    def global_to_local_begin(self, access_mode):
        """Begin a halo exchange from global to ghosted representation.

        :kwarg access_mode: Mode with which the data will subsequently
           be accessed."""
        halo = self.dataset.halo
        if halo is None:
            return
        if access_mode in [READ, RW] and not self.halo_valid:
            halo.global_to_local_begin(self, WRITE)
        elif access_mode is INC:
            self._data[self.dataset.size:] = 0
        elif access_mode in [MIN, MAX]:
            min_, max_ = dtype_limits(self.dtype)
            self._data[self.dataset.size:] = {MAX: min_, MIN: max_}[access_mode]

    @collective
    def global_to_local_end(self, access_mode):
        """End a halo exchange from global to ghosted representation.

        :kwarg access_mode: Mode with which the data will subsequently
           be accessed."""
        halo = self.dataset.halo
        if halo is None:
            return
        if access_mode in [READ, RW] and not self.halo_valid:
            halo.global_to_local_end(self, WRITE)
            self.halo_valid = True
        elif access_mode in [MIN, MAX, INC]:
            self.halo_valid = False

    @collective
    def local_to_global_begin(self, insert_mode):
        """Begin a halo exchange from ghosted to global representation.

        :kwarg insert_mode: insertion mode (an access descriptor)"""
        halo = self.dataset.halo
        if halo is None:
            return
        halo.local_to_global_begin(self, insert_mode)

    @collective
    def local_to_global_end(self, insert_mode):
        """End a halo exchange from ghosted to global representation.

        :kwarg insert_mode: insertion mode (an access descriptor)"""
        halo = self.dataset.halo
        if halo is None:
            return
        halo.local_to_global_end(self, insert_mode)
        self.halo_valid = False

    @classmethod
    def fromhdf5(cls, dataset, f, name):
        """Construct a :class:`Dat` from a Dat named ``name`` in HDF5 data ``f``"""
        slot = f[name]
        data = slot.value
        ret = cls(dataset, data, name=name)
        return ret


class DatView(Dat):
    """An indexed view into a :class:`Dat`.

    This object can be used like a :class:`Dat` but the kernel will
    only see the requested index, rather than the full data.

    :arg dat: The :class:`Dat` to create a view into.
    :arg index: The component to select a view of.
    """
    def __init__(self, dat, index):
        index = as_tuple(index)
        assert len(index) == len(dat.dim)
        for i, d in zip(index, dat.dim):
            if not (0 <= i < d):
                raise IndexValueError("Can't create DatView with index %s for Dat with shape %s" % (index, dat.dim))
        self.index = index
        # Point at underlying data
        super(DatView, self).__init__(dat.dataset,
                                      dat._data,
                                      dtype=dat.dtype,
                                      name="view[%s](%s)" % (index, dat.name))
        # Remember parent for lazy computation forcing
        self._parent = dat

    @cached_property
    def _kernel_args_(self):
        return self._parent._kernel_args_

    @cached_property
    def _argtypes_(self):
        return self._parent._argtypes_

    @cached_property
    def _wrapper_cache_key_(self):
        return (type(self), self.index, self._parent._wrapper_cache_key_)

    @cached_property
    def cdim(self):
        return 1

    @cached_property
    def dim(self):
        return (1, )

    @cached_property
    def shape(self):
        return (self.dataset.total_size, )

    @property
    def data(self):
        full = self._parent.data
        idx = (slice(None), *self.index)
        return full[idx]

    @property
    def data_ro(self):
        full = self._parent.data_ro
        idx = (slice(None), *self.index)
        return full[idx]

    @property
    def data_with_halos(self):
        full = self._parent.data_with_halos
        idx = (slice(None), *self.index)
        return full[idx]

    @property
    def data_ro_with_halos(self):
        full = self._parent.data_ro_with_halos
        idx = (slice(None), *self.index)
        return full[idx]


class MixedDat(Dat):
    r"""A container for a bag of :class:`Dat`\s.

    Initialized either from a :class:`MixedDataSet`, a :class:`MixedSet`, or
    an iterable of :class:`DataSet`\s and/or :class:`Set`\s, where all the
    :class:`Set`\s are implcitly upcast to :class:`DataSet`\s ::

        mdat = op2.MixedDat(mdset)
        mdat = op2.MixedDat([dset1, ..., dsetN])

    or from an iterable of :class:`Dat`\s ::

        mdat = op2.MixedDat([dat1, ..., datN])
    """

    def __init__(self, mdset_or_dats):
        def what(x):
            if isinstance(x, (Global, GlobalDataSet, GlobalSet)):
                return "Global"
            elif isinstance(x, (Dat, DataSet, Set)):
                return "Dat"
            else:
                raise DataSetTypeError("Huh?!")
        if isinstance(mdset_or_dats, MixedDat):
            self._dats = tuple(_make_object(what(d), d) for d in mdset_or_dats)
        else:
            self._dats = tuple(d if isinstance(d, (Dat, Global)) else _make_object(what(d), d) for d in mdset_or_dats)
        if not all(d.dtype == self._dats[0].dtype for d in self._dats):
            raise DataValueError('MixedDat with different dtypes is not supported')
        # TODO: Think about different communicators on dats (c.f. MixedSet)
        self.comm = self._dats[0].comm

    @cached_property
    def _kernel_args_(self):
        return tuple(itertools.chain(*(d._kernel_args_ for d in self)))

    @cached_property
    def _argtypes_(self):
        return tuple(itertools.chain(*(d._argtypes_ for d in self)))

    @cached_property
    def _wrapper_cache_key_(self):
        return (type(self),) + tuple(d._wrapper_cache_key_ for d in self)

    def __getitem__(self, idx):
        """Return :class:`Dat` with index ``idx`` or a given slice of Dats."""
        return self._dats[idx]

    @cached_property
    def dtype(self):
        """The NumPy dtype of the data."""
        return self._dats[0].dtype

    @cached_property
    def split(self):
        r"""The underlying tuple of :class:`Dat`\s."""
        return self._dats

    @cached_property
    def dataset(self):
        r""":class:`MixedDataSet`\s this :class:`MixedDat` is defined on."""
        return _make_object('MixedDataSet', tuple(s.dataset for s in self._dats))

    @cached_property
    def _data(self):
        """Return the user-provided data buffer, or a zeroed buffer of
        the correct size if none was provided."""
        return tuple(d._data for d in self)

    @property
    @collective
    def data(self):
        """Numpy arrays containing the data excluding halos."""
        return tuple(s.data for s in self._dats)

    @property
    @collective
    def data_with_halos(self):
        """Numpy arrays containing the data including halos."""
        return tuple(s.data_with_halos for s in self._dats)

    @property
    @collective
    def data_ro(self):
        """Numpy arrays with read-only data excluding halos."""
        return tuple(s.data_ro for s in self._dats)

    @property
    @collective
    def data_ro_with_halos(self):
        """Numpy arrays with read-only data including halos."""
        return tuple(s.data_ro_with_halos for s in self._dats)

    @property
    def halo_valid(self):
        """Does this Dat have up to date halos?"""
        return all(s.halo_valid for s in self)

    @halo_valid.setter
    def halo_valid(self, val):
        """Indictate whether this Dat requires a halo update"""
        for d in self:
            d.halo_valid = val

    @collective
    def global_to_local_begin(self, access_mode):
        for s in self:
            s.global_to_local_begin(access_mode)

    @collective
    def global_to_local_end(self, access_mode):
        for s in self:
            s.global_to_local_end(access_mode)

    @collective
    def local_to_global_begin(self, insert_mode):
        for s in self:
            s.local_to_global_begin(insert_mode)

    @collective
    def local_to_global_end(self, insert_mode):
        for s in self:
            s.local_to_global_end(insert_mode)

    @collective
    def zero(self, subset=None):
        """Zero the data associated with this :class:`MixedDat`.

        :arg subset: optional subset of entries to zero (not implemented)."""
        if subset is not None:
            raise NotImplementedError("Subsets of mixed sets not implemented")
        for d in self._dats:
            d.zero()

    @cached_property
    def nbytes(self):
        """Return an estimate of the size of the data associated with this
        :class:`MixedDat` in bytes. This will be the correct size of the data
        payload, but does not take into account the (presumably small)
        overhead of the object and its metadata.

        Note that this is the process local memory usage, not the sum
        over all MPI processes.
        """

        return np.sum([d.nbytes for d in self._dats])

    @collective
    def copy(self, other, subset=None):
        """Copy the data in this :class:`MixedDat` into another.

        :arg other: The destination :class:`MixedDat`
        :arg subset: Subsets are not supported, this must be :class:`None`"""

        if subset is not None:
            raise NotImplementedError("MixedDat.copy with a Subset is not supported")
        for s, o in zip(self, other):
            s.copy(o)

    def __iter__(self):
        r"""Yield all :class:`Dat`\s when iterated over."""
        for d in self._dats:
            yield d

    def __len__(self):
        r"""Return number of contained :class:`Dats`\s."""
        return len(self._dats)

    def __hash__(self):
        return hash(self._dats)

    def __eq__(self, other):
        r""":class:`MixedDat`\s are equal if all their contained :class:`Dat`\s
        are."""
        return type(self) == type(other) and self._dats == other._dats

    def __ne__(self, other):
        r""":class:`MixedDat`\s are equal if all their contained :class:`Dat`\s
        are."""
        return not self.__eq__(other)

    def __str__(self):
        return "OP2 MixedDat composed of Dats: %s" % (self._dats,)

    def __repr__(self):
        return "MixedDat(%r)" % (self._dats,)

    def inner(self, other):
        """Compute the l2 inner product.

        :arg other: the other :class:`MixedDat` to compute the inner product against"""
        ret = 0
        for s, o in zip(self, other):
            ret += s.inner(o)
        return ret

    def _op(self, other, op):
        ret = []
        if np.isscalar(other):
            for s in self:
                ret.append(op(s, other))
        else:
            self._check_shape(other)
            for s, o in zip(self, other):
                ret.append(op(s, o))
        return _make_object('MixedDat', ret)

    def _iop(self, other, op):
        if np.isscalar(other):
            for s in self:
                op(s, other)
        else:
            self._check_shape(other)
            for s, o in zip(self, other):
                op(s, o)
        return self

    def __pos__(self):
        ret = []
        for s in self:
            ret.append(s.__pos__())
        return _make_object('MixedDat', ret)

    def __neg__(self):
        ret = []
        for s in self:
            ret.append(s.__neg__())
        return _make_object('MixedDat', ret)

    def __add__(self, other):
        """Pointwise addition of fields."""
        return self._op(other, operator.add)

    def __radd__(self, other):
        """Pointwise addition of fields.

        self.__radd__(other) <==> other + self."""
        return self._op(other, operator.add)

    def __sub__(self, other):
        """Pointwise subtraction of fields."""
        return self._op(other, operator.sub)

    def __rsub__(self, other):
        """Pointwise subtraction of fields.

        self.__rsub__(other) <==> other - self."""
        return self._op(other, operator.sub)

    def __mul__(self, other):
        """Pointwise multiplication or scaling of fields."""
        return self._op(other, operator.mul)

    def __rmul__(self, other):
        """Pointwise multiplication or scaling of fields.

        self.__rmul__(other) <==> other * self."""
        return self._op(other, operator.mul)

    def __div__(self, other):
        """Pointwise division or scaling of fields."""
        return self._op(other, operator.div)

    def __iadd__(self, other):
        """Pointwise addition of fields."""
        return self._iop(other, operator.iadd)

    def __isub__(self, other):
        """Pointwise subtraction of fields."""
        return self._iop(other, operator.isub)

    def __imul__(self, other):
        """Pointwise multiplication or scaling of fields."""
        return self._iop(other, operator.imul)

    def __idiv__(self, other):
        """Pointwise division or scaling of fields."""
        return self._iop(other, operator.idiv)


class Global(DataCarrier, _EmptyDataMixin):

    """OP2 global value.

    When a ``Global`` is passed to a :func:`pyop2.op2.par_loop`, the access
    descriptor is passed by `calling` the ``Global``.  For example, if
    a ``Global`` named ``G`` is to be accessed for reading, this is
    accomplished by::

      G(pyop2.READ)

    It is permissible to pass `None` as the `data` argument.  In this
    case, allocation of the data buffer is postponed until it is
    accessed.

    .. note::
        If the data buffer is not passed in, it is implicitly
        initialised to be zero.
    """

    _globalcount = 0
    _modes = [READ, INC, MIN, MAX]

    @validate_type(('name', str, NameTypeError))
    def __init__(self, dim, data=None, dtype=None, name=None, comm=None):
        if isinstance(dim, Global):
            # If g is a Global, Global(g) performs a deep copy. This is for compatibility with Dat.
            self.__init__(dim._dim, None, dtype=dim.dtype,
                          name="copy_of_%s" % dim.name, comm=dim.comm)
            dim.copy(self)
            return
        self._dim = as_tuple(dim, int)
        self._cdim = np.prod(self._dim).item()
        _EmptyDataMixin.__init__(self, data, dtype, self._dim)
        self._buf = np.empty(self.shape, dtype=self.dtype)
        self._name = name or "global_%d" % Global._globalcount
        self.comm = comm
        Global._globalcount += 1

    @cached_property
    def _kernel_args_(self):
        return (self._data.ctypes.data, )

    @cached_property
    def _argtypes_(self):
        return (ctypes.c_voidp, )

    @cached_property
    def _wrapper_cache_key_(self):
        return (type(self), self.dtype, self.shape)

    @validate_in(('access', _modes, ModeValueError))
    def __call__(self, access, path=None):
        return _make_object('Arg', data=self, access=access)

    def __iter__(self):
        """Yield self when iterated over."""
        yield self

    def __len__(self):
        """This is not a mixed type and therefore of length 1."""
        return 1

    def __getitem__(self, idx):
        """Return self if ``idx`` is 0, raise an error otherwise."""
        if idx != 0:
            raise IndexValueError("Can only extract component 0 from %r" % self)
        return self

    def __str__(self):
        return "OP2 Global Argument: %s with dim %s and value %s" \
            % (self._name, self._dim, self._data)

    def __repr__(self):
        return "Global(%r, %r, %r, %r)" % (self._dim, self._data,
                                           self._data.dtype, self._name)

    @cached_property
    def dataset(self):
        return _make_object('GlobalDataSet', self)

    @property
    def _argtype(self):
        """Ctypes argtype for this :class:`Global`"""
        return ctypes.c_voidp

    @property
    def shape(self):
        return self._dim

    @property
    def data(self):
        """Data array."""
        _trace.evaluate(set([self]), set())
        if len(self._data) == 0:
            raise RuntimeError("Illegal access: No data associated with this Global!")
        return self._data

    @property
    def dtype(self):
        return self._dtype

    @property
    def data_ro(self):
        """Data array."""
        view = self.data.view()
        view.setflags(write=False)
        return view

    @data.setter
    def data(self, value):
        _trace.evaluate(set(), set([self]))
        self._data[:] = verify_reshape(value, self.dtype, self.dim)

    @property
    def nbytes(self):
        """Return an estimate of the size of the data associated with this
        :class:`Global` in bytes. This will be the correct size of the
        data payload, but does not take into account the overhead of
        the object and its metadata. This renders this method of
        little statistical significance, however it is included to
        make the interface consistent.
        """

        return self.dtype.itemsize * self._cdim

    @collective
    def duplicate(self):
        """Return a deep copy of self."""
        return type(self)(self.dim, data=np.copy(self.data_ro),
                          dtype=self.dtype, name=self.name)

    @collective
    def copy(self, other, subset=None):
        """Copy the data in this :class:`Global` into another.

        :arg other: The destination :class:`Global`
        :arg subset: A :class:`Subset` of elements to copy (optional)"""

        other.data = np.copy(self.data_ro)

    class Zero(LazyComputation):
        def __init__(self, g):
            super(Global.Zero, self).__init__(reads=[], writes=[g], incs=[])
            self.g = g

        def _run(self):
            self.g._data[...] = 0

    @cached_property
    def _zero_loop(self):
        return self.Zero(self)

    @collective
    def zero(self):
        self._zero_loop.enqueue()

    @collective
    def global_to_local_begin(self, access_mode):
        """Dummy halo operation for the case in which a :class:`Global` forms
        part of a :class:`MixedDat`."""
        pass

    @collective
    def global_to_local_end(self, access_mode):
        """Dummy halo operation for the case in which a :class:`Global` forms
        part of a :class:`MixedDat`."""
        pass

    @collective
    def local_to_global_begin(self, insert_mode):
        """Dummy halo operation for the case in which a :class:`Global` forms
        part of a :class:`MixedDat`."""
        pass

    @collective
    def local_to_global_end(self, insert_mode):
        """Dummy halo operation for the case in which a :class:`Global` forms
        part of a :class:`MixedDat`."""
        pass

    def _op(self, other, op):
        ret = type(self)(self.dim, dtype=self.dtype, name=self.name, comm=self.comm)
        if isinstance(other, Global):
            ret.data[:] = op(self.data_ro, other.data_ro)
        else:
            ret.data[:] = op(self.data_ro, other)
        return ret

    def _iop(self, other, op):
        if isinstance(other, Global):
            op(self.data[:], other.data_ro)
        else:
            op(self.data[:], other)
        return self

    def __pos__(self):
        return self.duplicate()

    def __add__(self, other):
        """Pointwise addition of fields."""
        return self._op(other, operator.add)

    def __radd__(self, other):
        """Pointwise addition of fields.

        self.__radd__(other) <==> other + self."""
        return self + other

    def __neg__(self):
        return type(self)(self.dim, data=-np.copy(self.data_ro),
                          dtype=self.dtype, name=self.name)

    def __sub__(self, other):
        """Pointwise subtraction of fields."""
        return self._op(other, operator.sub)

    def __rsub__(self, other):
        """Pointwise subtraction of fields.

        self.__rsub__(other) <==> other - self."""
        ret = -self
        ret += other
        return ret

    def __mul__(self, other):
        """Pointwise multiplication or scaling of fields."""
        return self._op(other, operator.mul)

    def __rmul__(self, other):
        """Pointwise multiplication or scaling of fields.

        self.__rmul__(other) <==> other * self."""
        return self.__mul__(other)

    def __truediv__(self, other):
        """Pointwise division or scaling of fields."""
        return self._op(other, operator.truediv)

    def __iadd__(self, other):
        """Pointwise addition of fields."""
        return self._iop(other, operator.iadd)

    def __isub__(self, other):
        """Pointwise subtraction of fields."""
        return self._iop(other, operator.isub)

    def __imul__(self, other):
        """Pointwise multiplication or scaling of fields."""
        return self._iop(other, operator.imul)

    def __itruediv__(self, other):
        """Pointwise division or scaling of fields."""
        return self._iop(other, operator.itruediv)

<<<<<<< HEAD
=======
    def inner(self, other):
        assert isinstance(other, Global)
        return np.dot(self.data_ro, other.data_ro)

>>>>>>> 3c88f9e7

class Map(object):

    """OP2 map, a relation between two :class:`Set` objects.

    Each entry in the ``iterset`` maps to ``arity`` entries in the
    ``toset``. When a map is used in a :func:`pyop2.op2.par_loop`, it is
    possible to use Python index notation to select an individual entry on the
    right hand side of this map. There are three possibilities:

    * No index. All ``arity`` :class:`Dat` entries will be passed to the
      kernel.
    * An integer: ``some_map[n]``. The ``n`` th entry of the
      map result will be passed to the kernel.
<<<<<<< HEAD

    For extruded problems (where ``iterset`` is an
    :class:`ExtrudedSet`) with boundary conditions applied at the top
    and bottom of the domain, ``bt_masks`` should be a :class:`dict`
    mapping boundary condition types to a 2-tuple of masks that should
    be applied to switch off respectively the "bottom" and "top" nodes
    of a cell.

=======
>>>>>>> 3c88f9e7
    """

    _globalcount = 0

    dtype = IntType

    @validate_type(('iterset', Set, SetTypeError), ('toset', Set, SetTypeError),
                   ('arity', numbers.Integral, ArityTypeError), ('name', str, NameTypeError))
    def __init__(self, iterset, toset, arity, values=None, name=None, offset=None):
        self._iterset = iterset
        self._toset = toset
        self.comm = toset.comm
        self._arity = arity
        self._values = verify_reshape(values, IntType,
                                      (iterset.total_size, arity),
                                      allow_none=True)
        self.shape = (iterset.total_size, arity)
        self._name = name or "map_%d" % Map._globalcount
        if offset is None or len(offset) == 0:
            self._offset = None
        else:
            self._offset = verify_reshape(offset, IntType, (arity, ))
        # A cache for objects built on top of this map
        self._cache = {}
        Map._globalcount += 1
        self.ocl_buffer = None

<<<<<<< HEAD
    class MapMask(namedtuple("_MapMask_", ["section", "indices", "facet_points"])):

        pass

=======
>>>>>>> 3c88f9e7
    @cached_property
    def _kernel_args_(self):
        return (self._values.ctypes.data, )

    @cached_property
    def _argtypes_(self):
        return (ctypes.c_voidp, )

    @cached_property
    def _wrapper_cache_key_(self):
<<<<<<< HEAD
        mask_key = []
        for location, method in self.implicit_bcs:
            if location == "bottom":
                mask_key.append(tuple(self.bottom_mask[method]))
            else:
                mask_key.append(tuple(self.top_mask[method]))
        return (type(self), self.arity, tuplify(self.offset), self.implicit_bcs,
                tuple(self.iteration_region), self.vector_index, tuple(mask_key))
=======
        return (type(self), self.arity, tuplify(self.offset))
>>>>>>> 3c88f9e7

    # This is necessary so that we can convert a Map to a tuple
    # (needed in as_tuple).  Because, __getitem__ no longer returns a
    # Map we have to explicitly provide an iterable interface
    def __iter__(self):
        """Yield self when iterated over."""
        yield self

    def __len__(self):
        """This is not a mixed type and therefore of length 1."""
        return 1

    @cached_property
    def _argtype(self):
        """Ctypes argtype for this :class:`Map`"""
        return ctypes.c_voidp

    @cached_property
    def split(self):
        return (self,)

    @cached_property
    def iterset(self):
        """:class:`Set` mapped from."""
        return self._iterset

    @cached_property
    def toset(self):
        """:class:`Set` mapped to."""
        return self._toset

    @cached_property
    def arity(self):
        """Arity of the mapping: number of toset elements mapped to per
        iterset element."""
        return self._arity

    @cached_property
    def arities(self):
        """Arity of the mapping: number of toset elements mapped to per
        iterset element.

        :rtype: tuple"""
        return (self._arity,)

    @cached_property
    def arange(self):
        """Tuple of arity offsets for each constituent :class:`Map`."""
        return (0, self._arity)

    @cached_property
    def values(self):
        """Mapping array.

        This only returns the map values for local points, to see the
        halo points too, use :meth:`values_with_halo`."""
        return self._values[:self.iterset.size]

    @cached_property
    def values_with_halo(self):
        """Mapping array.

        This returns all map values (including halo points), see
        :meth:`values` if you only need to look at the local
        points."""
        return self._values

    @cached_property
    def name(self):
        """User-defined label"""
        return self._name

    @cached_property
    def offset(self):
        """The vertical offset."""
        return self._offset

    def __str__(self):
        return "OP2 Map: %s from (%s) to (%s) with arity %s" \
               % (self._name, self._iterset, self._toset, self._arity)

    def __repr__(self):
        return "Map(%r, %r, %r, None, %r)" \
               % (self._iterset, self._toset, self._arity, self._name)

    def __le__(self, o):
        """self<=o if o equals self or self._parent <= o."""
        return self == o

    @classmethod
    def fromhdf5(cls, iterset, toset, f, name):
        """Construct a :class:`Map` from set named ``name`` in HDF5 data ``f``"""
        slot = f[name]
        values = slot.value
        arity = slot.shape[1:]
        if len(arity) != 1:
            raise ArityTypeError("Unrecognised arity value %s" % arity)
        return cls(iterset, toset, arity[0], values, name)


<<<<<<< HEAD
class DecoratedMap(Map, ObjectCached):
    r"""Augmented type for a map used for attaching extra information
    used to inform code generation and/or sparsity building about the
    implicit structure of the extruded :class:`Map`.

    :param map: The original class:`Map`.

    :kwarg iteration_region: The class:`IterationRegion` of the mesh over which
                             the parallel loop will iterate.
    :kwarg implicit_bcs: Any "top" or "bottom" boundary conditions to apply
                         when assembling :class:`Mat`\s.

    The :data:`map` parameter may be an existing :class:`DecoratedMap`
    in which case, if either the :data:`iteration_region` or
    :data:`implicit_bcs` arguments are :data:`None`, they will be
    copied over from the supplied :data:`map`."""

    def __new__(cls, map, iteration_region=None, implicit_bcs=None,
                vector_index=None):
        if map is None:
            return None
        if isinstance(map, DecoratedMap):
            # Need to add information, rather than replace if we
            # already have a decorated map (but overwrite if we're
            # told to)
            if iteration_region is None:
                iteration_region = [x for x in map.iteration_region]
            if implicit_bcs is None:
                implicit_bcs = [x for x in map.implicit_bcs]
            if vector_index is None:
                vector_index = map.vector_index
            return DecoratedMap(map.map, iteration_region=iteration_region,
                                implicit_bcs=implicit_bcs,
                                vector_index=vector_index)
        if isinstance(map, MixedMap):
            return MixedMap([DecoratedMap(m, iteration_region=iteration_region,
                                          implicit_bcs=implicit_bcs,
                                          vector_index=vector_index)
                             for m in map])
        return super(DecoratedMap, cls).__new__(cls, map, iteration_region=iteration_region,
                                                implicit_bcs=implicit_bcs,
                                                vector_index=vector_index)

    def __init__(self, map, iteration_region=None, implicit_bcs=None,
                 vector_index=None):
        if self._initialized:
            return
        self._map = map
        if iteration_region is None:
            iteration_region = [ALL]
        iteration_region = as_tuple(iteration_region, IterationRegion)
        self._iteration_region = frozenset(iteration_region)
        if implicit_bcs is None:
            implicit_bcs = []
        implicit_bcs = as_tuple(implicit_bcs)
        self.implicit_bcs = tuple(sorted(implicit_bcs))
        self.vector_index = vector_index
        self._initialized = True

    @cached_property
    def _kernel_args_(self):
        return self._map._kernel_args_

    @cached_property
    def _argtypes_(self):
        return self._map._argtypes_

    @classmethod
    def _process_args(cls, m, **kwargs):
        return (m, ) + (m, ), kwargs

    @classmethod
    def _cache_key(cls, map, iteration_region=None, implicit_bcs=None,
                   vector_index=None):
        ir = as_tuple(iteration_region, IterationRegion) if iteration_region else ()
        bcs = as_tuple(implicit_bcs) if implicit_bcs else ()
        return (map, ir, bcs, vector_index)

    def __repr__(self):
        return "DecoratedMap(%r, %r, %r, %r)" % (self._map, self._iteration_region, self.implicit_bcs, self.vector_index)

    def __str__(self):
        return "OP2 DecoratedMap on %s with region %s, implicit bcs %s, vector index %s" % \
            (self._map, self._iteration_region, self.implicit_bcs, self.vector_index)

    def __le__(self, other):
        """self<=other if the iteration regions of self are a subset of the
        iteration regions of other and self._map<=other"""
        if isinstance(other, DecoratedMap):
            return len(self.iteration_region - other.iteration_region) == 0 and self._map <= other._map
        else:
            return len(self.iteration_region - other.iteration_region) == 0 and self._map <= other

    def __getattr__(self, name):
        return getattr(self._map, name)

    @cached_property
    def map(self):
        """The :class:`Map` this :class:`DecoratedMap` is decorating"""
        return self._map

    @cached_property
    def iteration_region(self):
        """Returns the type of the iteration to be performed."""
        return self._iteration_region


=======
>>>>>>> 3c88f9e7
class MixedMap(Map, ObjectCached):
    r"""A container for a bag of :class:`Map`\s."""

    def __init__(self, maps):
        r""":param iterable maps: Iterable of :class:`Map`\s"""
        if self._initialized:
            return
        self._maps = maps
        if not all(m is None or m.iterset == self.iterset for m in self._maps):
            raise MapTypeError("All maps in a MixedMap need to share the same iterset")
        # TODO: Think about different communicators on maps (c.f. MixedSet)
        # TODO: What if all maps are None?
        comms = tuple(m.comm for m in self._maps if m is not None)
        if not all(c == comms[0] for c in comms):
            raise MapTypeError("All maps needs to share a communicator")
        if len(comms) == 0:
            raise MapTypeError("Don't know how to make communicator")
        self.comm = comms[0]
        self._initialized = True

    @classmethod
    def _process_args(cls, *args, **kwargs):
        maps = as_tuple(args[0], type=Map, allow_none=True)
        cache = maps[0]
        return (cache, ) + (maps, ), kwargs

    @classmethod
    def _cache_key(cls, maps):
        return maps

    @cached_property
    def _kernel_args_(self):
        return tuple(itertools.chain(*(m._kernel_args_ for m in self)))

    @cached_property
    def _argtypes_(self):
        return tuple(itertools.chain(*(m._argtypes_ for m in self)))

    @cached_property
    def _wrapper_cache_key_(self):
<<<<<<< HEAD
        raise NotImplementedError
=======
        return tuple(m._wrapper_cache_key_ for m in self)
>>>>>>> 3c88f9e7

    @cached_property
    def split(self):
        r"""The underlying tuple of :class:`Map`\s."""
        return self._maps

    @cached_property
    def iterset(self):
        """:class:`MixedSet` mapped from."""
        return reduce(lambda a, b: a or b, map(lambda s: s if s is None else s.iterset, self._maps))

    @cached_property
    def toset(self):
        """:class:`MixedSet` mapped to."""
        return MixedSet(tuple(GlobalSet(comm=self.comm) if m is None else
                              m.toset for m in self._maps))

    @cached_property
    def arity(self):
        """Arity of the mapping: total number of toset elements mapped to per
        iterset element."""
        return sum(m.arity for m in self._maps)

    @cached_property
    def arities(self):
        """Arity of the mapping: number of toset elements mapped to per
        iterset element.

        :rtype: tuple"""
        return tuple(m.arity for m in self._maps)

    @cached_property
    def arange(self):
        """Tuple of arity offsets for each constituent :class:`Map`."""
        return (0,) + tuple(np.cumsum(self.arities))

    @cached_property
    def values(self):
        """Mapping arrays excluding data for halos.

        This only returns the map values for local points, to see the
        halo points too, use :meth:`values_with_halo`."""
        return tuple(m.values for m in self._maps)

    @cached_property
    def values_with_halo(self):
        """Mapping arrays including data for halos.

        This returns all map values (including halo points), see
        :meth:`values` if you only need to look at the local
        points."""
        return tuple(None if m is None else
                     m.values_with_halo for m in self._maps)

    @cached_property
    def name(self):
        """User-defined labels"""
        return tuple(m.name for m in self._maps)

    @cached_property
    def offset(self):
        """Vertical offsets."""
        return tuple(0 if m is None else m.offset for m in self._maps)

    def __iter__(self):
        r"""Yield all :class:`Map`\s when iterated over."""
        for m in self._maps:
            yield m

    def __len__(self):
        r"""Number of contained :class:`Map`\s."""
        return len(self._maps)

    def __le__(self, o):
        """self<=o if o equals self or its self._parent==o."""
        return self == o or all(m <= om for m, om in zip(self, o))

    def __str__(self):
        return "OP2 MixedMap composed of Maps: %s" % (self._maps,)

    def __repr__(self):
        return "MixedMap(%r)" % (self._maps,)


class Sparsity(ObjectCached):

    """OP2 Sparsity, the non-zero structure a matrix derived from the union of
    the outer product of pairs of :class:`Map` objects.

    Examples of constructing a Sparsity: ::

        Sparsity(single_dset, single_map, 'mass')
        Sparsity((row_dset, col_dset), (single_rowmap, single_colmap))
        Sparsity((row_dset, col_dset),
                 [(first_rowmap, first_colmap), (second_rowmap, second_colmap)])

    .. _MatMPIAIJSetPreallocation: http://www.mcs.anl.gov/petsc/petsc-current/docs/manualpages/Mat/MatMPIAIJSetPreallocation.html
    """

    def __init__(self, dsets, maps, *, iteration_regions=None, name=None, nest=None, block_sparse=None):
        r"""
        :param dsets: :class:`DataSet`\s for the left and right function
            spaces this :class:`Sparsity` maps between
        :param maps: :class:`Map`\s to build the :class:`Sparsity` from
        :type maps: a pair of :class:`Map`\s specifying a row map and a column
            map, or an iterable of pairs of :class:`Map`\s specifying multiple
            row and column maps - if a single :class:`Map` is passed, it is
            used as both a row map and a column map
        :param iteration_regions: regions that select subsets of extruded maps to iterate over.
        :param string name: user-defined label (optional)
        :param nest: Should the sparsity over mixed set be built as nested blocks?
        :param block_sparse: Should the sparsity for datasets with
            cdim > 1 be built as a block sparsity?
        """
        # Protect against re-initialization when retrieved from cache
        if self._initialized:
            return

        self._block_sparse = block_sparse
        # Split into a list of row maps and a list of column maps
        maps, iteration_regions = zip(*maps)
        self._rmaps, self._cmaps = zip(*maps)
        self._dsets = dsets

        if isinstance(dsets[0], GlobalDataSet) or isinstance(dsets[1], GlobalDataSet):
            self._dims = (((1, 1),),)
            self._d_nnz = None
            self._o_nnz = None
            self._nrows = None if isinstance(dsets[0], GlobalDataSet) else self._rmaps[0].toset.size
            self._ncols = None if isinstance(dsets[1], GlobalDataSet) else self._cmaps[0].toset.size
            self.lcomm = dsets[0].comm if isinstance(dsets[0], GlobalDataSet) else self._rmaps[0].comm
            self.rcomm = dsets[1].comm if isinstance(dsets[1], GlobalDataSet) else self._cmaps[0].comm
        else:
            self.lcomm = self._rmaps[0].comm
            self.rcomm = self._cmaps[0].comm

            rset, cset = self.dsets
            # All rmaps and cmaps have the same data set - just use the first.
            self._nrows = rset.size
            self._ncols = cset.size

            self._has_diagonal = (rset == cset)

            tmp = itertools.product([x.cdim for x in self._dsets[0]],
                                    [x.cdim for x in self._dsets[1]])

            dims = [[None for _ in range(self.shape[1])] for _ in range(self.shape[0])]
            for r in range(self.shape[0]):
                for c in range(self.shape[1]):
                    dims[r][c] = next(tmp)

            self._dims = tuple(tuple(d) for d in dims)

        if self.lcomm != self.rcomm:
            raise ValueError("Haven't thought hard enough about different left and right communicators")
        self.comm = self.lcomm

        self._name = name or "sparsity_%d" % Sparsity._globalcount
        Sparsity._globalcount += 1

        self.iteration_regions = iteration_regions
        # If the Sparsity is defined on MixedDataSets, we need to build each
        # block separately
        if (isinstance(dsets[0], MixedDataSet) or isinstance(dsets[1], MixedDataSet)) \
           and nest:
            self._nested = True
            self._blocks = []
            for i, rds in enumerate(dsets[0]):
                row = []
                for j, cds in enumerate(dsets[1]):
                    row.append(Sparsity((rds, cds), [(rm.split[i], cm.split[j]) for
                                                     rm, cm in maps],
                                        iteration_regions=iteration_regions,
                                        block_sparse=block_sparse))
                self._blocks.append(row)
            self._d_nnz = tuple(s._d_nnz for s in self)
            self._o_nnz = tuple(s._o_nnz for s in self)
        elif isinstance(dsets[0], GlobalDataSet) or isinstance(dsets[1], GlobalDataSet):
            # Where the sparsity maps either from or to a Global, we
            # don't really have any sparsity structure.
            self._blocks = [[self]]
            self._nested = False
        else:
            for dset in dsets:
                if isinstance(dset, MixedDataSet) and any([isinstance(d, GlobalDataSet) for d in dset]):
                    raise SparsityFormatError("Mixed monolithic matrices with Global rows or columns are not supported.")
            self._nested = False
            with timed_region("CreateSparsity"):
                nnz, onnz = build_sparsity(self)
                self._d_nnz = nnz
                self._o_nnz = onnz
            self._blocks = [[self]]
        self._initialized = True

    _cache = {}
    _globalcount = 0

    @classmethod
    @validate_type(('dsets', (Set, DataSet, tuple, list), DataSetTypeError),
                   ('maps', (Map, tuple, list), MapTypeError))
    def _process_args(cls, dsets, maps, *, iteration_regions=None, name=None, nest=None, block_sparse=None):
        "Turn maps argument into a canonical tuple of pairs."

        # A single data set becomes a pair of identical data sets
        dsets = [dsets, dsets] if isinstance(dsets, (Set, DataSet)) else list(dsets)
        # Upcast Sets to DataSets
        dsets = [s ** 1 if isinstance(s, Set) else s for s in dsets]

        # Check data sets are valid
        for dset in dsets:
            if not isinstance(dset, DataSet) and dset is not None:
                raise DataSetTypeError("All data sets must be of type DataSet, not type %r" % type(dset))

        # A single map becomes a pair of identical maps
        maps = (maps, maps) if isinstance(maps, Map) else maps
        # A single pair becomes a tuple of one pair
        maps = (maps,) if isinstance(maps[0], Map) else maps

        # Check maps are sane
        for pair in maps:
            if pair[0] is None or pair[1] is None:
                # None of this checking makes sense if one of the
                # matrix operands is a Global.
                continue
            for m in pair:
                if not isinstance(m, Map):
                    raise MapTypeError(
                        "All maps must be of type map, not type %r" % type(m))
                if len(m.values_with_halo) == 0 and m.iterset.total_size > 0:
                    raise MapValueError(
                        "Unpopulated map values when trying to build sparsity.")
            # Make sure that the "to" Set of each map in a pair is the set of
            # the corresponding DataSet set
            if not (pair[0].toset == dsets[0].set
                    and pair[1].toset == dsets[1].set):
                raise RuntimeError("Map to set must be the same as corresponding DataSet set")

            # Each pair of maps must have the same from-set (iteration set)
            if not pair[0].iterset == pair[1].iterset:
                raise RuntimeError("Iterset of both maps in a pair must be the same")

        rmaps, cmaps = zip(*maps)
        if iteration_regions is None:
            iteration_regions = tuple((ALL, ) for _ in maps)
        else:
            iteration_regions = tuple(tuple(sorted(region)) for region in iteration_regions)
        if not len(rmaps) == len(cmaps):
            raise RuntimeError("Must pass equal number of row and column maps")

        if rmaps[0] is not None and cmaps[0] is not None:
            # Each row map must have the same to-set (data set)
            if not all(m.toset == rmaps[0].toset for m in rmaps):
                raise RuntimeError("To set of all row maps must be the same")

                # Each column map must have the same to-set (data set)
            if not all(m.toset == cmaps[0].toset for m in cmaps):
                raise RuntimeError("To set of all column maps must be the same")

        # Need to return the caching object, a tuple of the processed
        # arguments and a dict of kwargs (empty in this case)
        if isinstance(dsets[0], GlobalDataSet):
            cache = None
        elif isinstance(dsets[0].set, MixedSet):
            cache = dsets[0].set[0]
        else:
            cache = dsets[0].set
        if nest is None:
            nest = configuration["matnest"]
        if block_sparse is None:
            block_sparse = configuration["block_sparsity"]

        maps = frozenset(zip(maps, iteration_regions))
        kwargs = {"name": name,
                  "nest": nest,
                  "block_sparse": block_sparse}
        return (cache,) + (tuple(dsets), maps), kwargs

    @classmethod
    def _cache_key(cls, dsets, maps, name, nest, block_sparse, *args, **kwargs):
        return (dsets, maps, nest, block_sparse)

    def __getitem__(self, idx):
        """Return :class:`Sparsity` block with row and column given by ``idx``
        or a given row of blocks."""
        try:
            i, j = idx
            return self._blocks[i][j]
        except TypeError:
            return self._blocks[idx]

    @cached_property
    def dsets(self):
        r"""A pair of :class:`DataSet`\s for the left and right function
        spaces this :class:`Sparsity` maps between."""
        return self._dsets

    @cached_property
    def maps(self):
        """A list of pairs (rmap, cmap) where each pair of
        :class:`Map` objects will later be used to assemble into this
        matrix. The iterset of each of the maps in a pair must be the
        same, while the toset of all the maps which appear first
        must be common, this will form the row :class:`Set` of the
        sparsity. Similarly, the toset of all the maps which appear
        second must be common and will form the column :class:`Set` of
        the ``Sparsity``."""
        return list(zip(self._rmaps, self._cmaps))

    @cached_property
    def cmaps(self):
        """The list of column maps this sparsity is assembled from."""
        return self._cmaps

    @cached_property
    def rmaps(self):
        """The list of row maps this sparsity is assembled from."""
        return self._rmaps

    @cached_property
    def dims(self):
        """A tuple of tuples where the ``i,j``th entry
        is a pair giving the number of rows per entry of the row
        :class:`Set` and the number of columns per entry of the column
        :class:`Set` of the ``Sparsity``.  The extents of the first
        two indices are given by the :attr:`shape` of the sparsity.
        """
        return self._dims

    @cached_property
    def shape(self):
        """Number of block rows and columns."""
        return (len(self._dsets[0] or [1]),
                len(self._dsets[1] or [1]))

    @cached_property
    def nrows(self):
        """The number of rows in the ``Sparsity``."""
        return self._nrows

    @cached_property
    def ncols(self):
        """The number of columns in the ``Sparsity``."""
        return self._ncols

    @cached_property
    def nested(self):
        r"""Whether a sparsity is monolithic (even if it has a block structure).

        To elaborate, if a sparsity maps between
        :class:`MixedDataSet`\s, it can either be nested, in which
        case it consists of as many blocks are the product of the
        length of the datasets it maps between, or monolithic.  In the
        latter case the sparsity is for the full map between the mixed
        datasets, rather than between the blocks of the non-mixed
        datasets underneath them.
        """
        return self._nested

    @cached_property
    def name(self):
        """A user-defined label."""
        return self._name

    def __iter__(self):
        r"""Iterate over all :class:`Sparsity`\s by row and then by column."""
        for row in self._blocks:
            for s in row:
                yield s

    def __str__(self):
        return "OP2 Sparsity: dsets %s, rmaps %s, cmaps %s, name %s" % \
               (self._dsets, self._rmaps, self._cmaps, self._name)

    def __repr__(self):
        return "Sparsity(%r, %r, %r)" % (self.dsets, self.maps, self.name)

    @cached_property
    def nnz(self):
        """Array containing the number of non-zeroes in the various rows of the
        diagonal portion of the local submatrix.

        This is the same as the parameter `d_nnz` used for preallocation in
        PETSc's MatMPIAIJSetPreallocation_."""
        return self._d_nnz

    @cached_property
    def onnz(self):
        """Array containing the number of non-zeroes in the various rows of the
        off-diagonal portion of the local submatrix.

        This is the same as the parameter `o_nnz` used for preallocation in
        PETSc's MatMPIAIJSetPreallocation_."""
        return self._o_nnz

    @cached_property
    def nz(self):
        return self._d_nnz.sum()

    @cached_property
    def onz(self):
        return self._o_nnz.sum()

    def __contains__(self, other):
        """Return true if other is a pair of maps in self.maps(). This
        will also return true if the elements of other have parents in
        self.maps()."""

        for maps in self.maps:
            if tuple(other) <= maps:
                return True

        return False


class _LazyMatOp(LazyComputation):
    """A lazily evaluated operation on a :class:`Mat`

    :arg mat: The :class:`Mat` this operation touches
    :arg closure: a callable piece of code to run
    :arg new_state: What is the assembly state of the matrix after running
         the closure?
    :kwarg read:  Does this operation have read semantics?
    :kwarg write:  Does this operation have write semantics?
    """

    def __init__(self, mat, closure, new_state, read=False, write=False):
        read = [mat] if read else []
        write = [mat] if write else []
        super(_LazyMatOp, self).__init__(reads=read, writes=write, incs=[])
        self._closure = closure
        self._mat = mat
        self._new_state = new_state

    def _run(self):
        if self._mat.assembly_state is not Mat.ASSEMBLED and \
           self._new_state is not Mat.ASSEMBLED and \
           self._new_state is not self._mat.assembly_state:
            self._mat._flush_assembly()
        self._closure()
        self._mat.assembly_state = self._new_state


class Mat(DataCarrier):
    r"""OP2 matrix data. A ``Mat`` is defined on a sparsity pattern and holds a value
    for each element in the :class:`Sparsity`.

    When a ``Mat`` is passed to :func:`pyop2.op2.par_loop`, the maps via which
    indirection occurs for the row and column space, and the access
    descriptor are passed by `calling` the ``Mat``. For instance, if a
    ``Mat`` named ``A`` is to be accessed for reading via a row :class:`Map`
    named ``R`` and a column :class:`Map` named ``C``, this is accomplished by::

     A(pyop2.READ, (R[pyop2.i[0]], C[pyop2.i[1]]))

    Notice that it is `always` necessary to index the indirection maps
    for a ``Mat``. See the :class:`Mat` documentation for more
    details.

    .. note ::

       After executing :func:`par_loop`\s that write to a ``Mat`` and
       before using it (for example to view its values), you must call
       :meth:`assemble` to finalise the writes.
    """
    @cached_property
    def pack(self):
        from pyop2.codegen.builder import MatPack
        return MatPack

    ASSEMBLED = "ASSEMBLED"
    INSERT_VALUES = "INSERT_VALUES"
    ADD_VALUES = "ADD_VALUES"

    _globalcount = 0
    _modes = [WRITE, INC]

    @validate_type(('sparsity', Sparsity, SparsityTypeError),
                   ('name', str, NameTypeError))
    def __init__(self, sparsity, dtype=None, name=None):
        self._sparsity = sparsity
        self.lcomm = sparsity.lcomm
        self.rcomm = sparsity.rcomm
        self.comm = sparsity.comm
        self._datatype = np.dtype(dtype)
        self._name = name or "mat_%d" % Mat._globalcount
        self.assembly_state = Mat.ASSEMBLED
        Mat._globalcount += 1

    @validate_in(('access', _modes, ModeValueError))
<<<<<<< HEAD
    def __call__(self, access, path):
        path_maps = as_tuple(path, Map, 2)
        if configuration["type_check"] and tuple(path_maps) not in self.sparsity:
            raise MapValueError("Path maps not in sparsity maps")
        return _make_object('Arg', data=self, map=path_maps, access=access)
=======
    def __call__(self, access, path, lgmaps=None, unroll_map=False):
        path_maps = as_tuple(path, Map, 2)
        if configuration["type_check"] and tuple(path_maps) not in self.sparsity:
            raise MapValueError("Path maps not in sparsity maps")
        return _make_object('Arg', data=self, map=path_maps, access=access, lgmaps=lgmaps, unroll_map=unroll_map)
>>>>>>> 3c88f9e7

    @cached_property
    def _wrapper_cache_key_(self):
        return (type(self), self.dtype, self.dims)

    def assemble(self):
        """Finalise this :class:`Mat` ready for use.

        Call this /after/ executing all the par_loops that write to
        the matrix before you want to look at it.
        """
        return _LazyMatOp(self, self._assemble, new_state=Mat.ASSEMBLED,
                          read=True, write=True).enqueue()

    def _assemble(self):
        raise NotImplementedError(
            "Abstract Mat base class doesn't know how to assemble itself")

    def addto_values(self, rows, cols, values):
        """Add a block of values to the :class:`Mat`."""
        raise NotImplementedError(
            "Abstract Mat base class doesn't know how to set values.")

    def set_values(self, rows, cols, values):
        """Set a block of values in the :class:`Mat`."""
        raise NotImplementedError(
            "Abstract Mat base class doesn't know how to set values.")

    @cached_property
    def _argtypes_(self):
        """Ctypes argtype for this :class:`Mat`"""
        return (ctypes.c_voidp, )

    @cached_property
    def _argtype(self):
        """Ctypes argtype for this :class:`Mat`"""
        return ctypes.c_voidp

    @cached_property
    def dims(self):
        """A pair of integers giving the number of matrix rows and columns for
        each member of the row :class:`Set` and column :class:`Set`
        respectively. This corresponds to the ``cdim`` member of a
        :class:`DataSet`."""
        return self._sparsity._dims

    @cached_property
    def nrows(self):
        "The number of rows in the matrix (local to this process)"
        return sum(d.size * d.cdim for d in self.sparsity.dsets[0])

    @cached_property
    def nblock_rows(self):
        """The number "block" rows in the matrix (local to this process).

        This is equivalent to the number of rows in the matrix divided
        by the dimension of the row :class:`DataSet`.
        """
        assert len(self.sparsity.dsets[0]) == 1, "Block rows don't make sense for mixed Mats"
        return self.sparsity.dsets[0].size

    @cached_property
    def nblock_cols(self):
        """The number of "block" columns in the matrix (local to this process).

        This is equivalent to the number of columns in the matrix
        divided by the dimension of the column :class:`DataSet`.
        """
        assert len(self.sparsity.dsets[1]) == 1, "Block cols don't make sense for mixed Mats"
        return self.sparsity.dsets[1].size

    @cached_property
    def ncols(self):
        "The number of columns in the matrix (local to this process)"
        return sum(d.size * d.cdim for d in self.sparsity.dsets[1])

    @cached_property
    def sparsity(self):
        """:class:`Sparsity` on which the ``Mat`` is defined."""
        return self._sparsity

    @cached_property
    def _is_scalar_field(self):
        # Sparsity from Dat to MixedDat has a shape like (1, (1, 1))
        # (which you can't take the product of)
        return all(np.prod(d) == 1 for d in self.dims)

    @cached_property
    def _is_vector_field(self):
        return not self._is_scalar_field

    def _flush_assembly(self):
        """Flush the in flight assembly operations (used when
        switching between inserting and adding values."""
        pass

    @property
    def values(self):
        """A numpy array of matrix values.

        .. warning ::
            This is a dense array, so will need a lot of memory.  It's
            probably not a good idea to access this property if your
            matrix has more than around 10000 degrees of freedom.
        """
        raise NotImplementedError("Abstract base Mat does not implement values()")

    @cached_property
    def dtype(self):
        """The Python type of the data."""
        return self._datatype

    @cached_property
    def nbytes(self):
        """Return an estimate of the size of the data associated with this
        :class:`Mat` in bytes. This will be the correct size of the
        data payload, but does not take into account the (presumably
        small) overhead of the object and its metadata. The memory
        associated with the sparsity pattern is also not recorded.

        Note that this is the process local memory usage, not the sum
        over all MPI processes.
        """
        if self._sparsity._block_sparse:
            mult = np.sum(np.prod(self._sparsity.dims))
        else:
            mult = 1
        return (self._sparsity.nz + self._sparsity.onz) \
            * self.dtype.itemsize * mult

    def __iter__(self):
        """Yield self when iterated over."""
        yield self

    def __mul__(self, other):
        """Multiply this :class:`Mat` with the vector ``other``."""
        raise NotImplementedError("Abstract base Mat does not implement multiplication")

    def __str__(self):
        return "OP2 Mat: %s, sparsity (%s), datatype %s" \
               % (self._name, self._sparsity, self._datatype.name)

    def __repr__(self):
        return "Mat(%r, %r, %r)" \
               % (self._sparsity, self._datatype, self._name)

# Kernel API


class Kernel(Cached):

    """OP2 kernel type.

    :param code: kernel function definition, including signature; either a
        string or an AST :class:`.Node`
    :param name: kernel function name; must match the name of the kernel
        function given in `code`
    :param opts: options dictionary for :doc:`PyOP2 IR optimisations <ir>`
        (optional, ignored if `code` is a string)
    :param include_dirs: list of additional include directories to be searched
        when compiling the kernel (optional, defaults to empty)
    :param headers: list of system headers to include when compiling the kernel
        in the form ``#include <header.h>`` (optional, defaults to empty)
    :param user_code: code snippet to be executed once at the very start of
        the generated kernel wrapper code (optional, defaults to
        empty)
    :param ldargs: A list of arguments to pass to the linker when
        compiling this Kernel.
    :param cpp: Is the kernel actually C++ rather than C?  If yes,
        then compile with the C++ compiler (kernel is wrapped in
        extern C for linkage reasons).

    Consider the case of initialising a :class:`~pyop2.Dat` with seeded random
    values in the interval 0 to 1. The corresponding :class:`~pyop2.Kernel` is
    constructed as follows: ::

      op2.Kernel("void setrand(double *x) { x[0] = (double)random()/RAND_MAX); }",
                 name="setrand",
                 headers=["#include <stdlib.h>"], user_code="srandom(10001);")

    .. note::
        When running in parallel with MPI the generated code must be the same
        on all ranks.
    """

    _cache = {}

    @classmethod
    @validate_type(('name', str, NameTypeError))
    def _cache_key(cls, code, name, opts={}, include_dirs=[], headers=[],
                   user_code="", ldargs=None, cpp=False):
        # Both code and name are relevant since there might be multiple kernels
        # extracting different functions from the same code
        # Also include the PyOP2 version, since the Kernel class might change

        if isinstance(code, Node):
            code = code.gencode()
        if isinstance(code, loopy.LoopKernel):
            from loopy.tools import LoopyKeyBuilder
            from pytools.persistent_dict import new_hash
            key_hash = new_hash()
            code.update_persistent_hash(key_hash, LoopyKeyBuilder())
            code = key_hash.hexdigest()
        hashee = (str(code) + name + str(sorted(opts.items())) + str(include_dirs)
                  + str(headers) + version + str(ldargs) + str(cpp))
        return md5(hashee.encode()).hexdigest()

    @cached_property
    def _wrapper_cache_key_(self):
        return (self._key, )

    def __init__(self, code, name, opts={}, include_dirs=[], headers=[],
                 user_code="", ldargs=None, cpp=False):
        # Protect against re-initialization when retrieved from cache
        if self._initialized:
            return
<<<<<<< HEAD
        self._name = name or "pyop2_kernel_%d" % Kernel._globalcount

=======
        self._name = name
>>>>>>> 3c88f9e7
        self._cpp = cpp
        # Record used optimisations
        self._opts = opts
        self._include_dirs = include_dirs
        self._ldargs = ldargs if ldargs is not None else []
        self._headers = headers
        self._user_code = user_code
        assert isinstance(code, (str, Node, loopy.Program, loopy.LoopKernel))
        self._code = code
        self._initialized = True

    @property
    def name(self):
        """Kernel name, must match the kernel function name in the code."""
        return self._name

    @property
    def code(self):
        return self._code

    @cached_property
    def num_flops(self):
        if isinstance(self.code, Node):
            v = EstimateFlops()
            return v.visit(self.code)
        elif isinstance(self.code, loopy.LoopKernel):
            op_map = loopy.get_op_map(
<<<<<<< HEAD
                self.code.copy(options=loopy.Options(ignore_boostable_into=True)),
=======
                self.code.copy(options=loopy.Options(ignore_boostable_into=True),
                               silenced_warnings=['insn_count_subgroups_upper_bound',
                                                  'get_x_map_guessing_subgroup_size']),
>>>>>>> 3c88f9e7
                subgroup_size='guess')
            return op_map.filter_by(name=['add', 'sub', 'mul', 'div'], dtype=[ScalarType]).eval_and_sum({})
        else:
            from pyop2.logger import warning
            warning("Cannot estimate flops for kernel passed in as string.")
            return 0

    def __str__(self):
        return "OP2 Kernel: %s" % self._name

    def __repr__(self):
        return 'Kernel("""%s""", %r)' % (self._code, self._name)

    def __eq__(self, other):
        return self.cache_key == other.cache_key


class JITModule(Cached):

    """Cached module encapsulating the generated :class:`ParLoop` stub.

    .. warning::

       Note to implementors.  This object is *cached* and therefore
       should not hold any references to objects you might want to be
       collected (such PyOP2 data objects)."""

    _cache = {}

    @classmethod
    def _cache_key(cls, kernel, iterset, *args, **kwargs):
        counter = itertools.count()
        seen = defaultdict(lambda: next(counter))
        key = (kernel._wrapper_cache_key_ + iterset._wrapper_cache_key_
               + (iterset._extruded, (iterset._extruded and iterset.constant_layers), isinstance(iterset, Subset)))

        for arg in args:
            key += arg._wrapper_cache_key_
            for map_ in arg.map_tuple:
<<<<<<< HEAD
                if isinstance(map_, DecoratedMap):
                    map_ = map_.map
                key += (seen[map_],)

        key += (kwargs.get("iterate", None), cls, configuration["simd_width"])

        return key


class IterationRegion(object):
    """ Class that specifies the way to iterate over a column of extruded
    mesh elements. A column of elements refers to the elements which are
    in the extrusion direction. The accesses to these elements are direct.
    """

    _iterates = ["ON_BOTTOM", "ON_TOP", "ON_INTERIOR_FACETS", "ALL"]
=======
                key += (seen[map_],)
>>>>>>> 3c88f9e7

        key += (kwargs.get("iterate", None), cls, configuration["simd_width"])

        return key


class IterationRegion(IntEnum):
    BOTTOM = 1
    TOP = 2
    INTERIOR_FACETS = 3
    ALL = 4


ON_BOTTOM = IterationRegion.BOTTOM
"""Iterate over the cells at the bottom of the column in an extruded mesh."""

ON_TOP = IterationRegion.TOP
"""Iterate over the top cells in an extruded mesh."""

ON_INTERIOR_FACETS = IterationRegion.INTERIOR_FACETS
"""Iterate over the interior facets of an extruded mesh."""

ALL = IterationRegion.ALL
"""Iterate over all cells of an extruded mesh."""


class ParLoop(LazyComputation):
    """Represents the kernel, iteration space and arguments of a parallel loop
    invocation.

    .. note ::

        Users should not directly construct :class:`ParLoop` objects, but
        use :func:`pyop2.op2.par_loop` instead.

    An optional keyword argument, ``iterate``, can be used to specify
    which region of an :class:`ExtrudedSet` the parallel loop should
    iterate over.
    """

    @validate_type(('kernel', Kernel, KernelTypeError),
                   ('iterset', Set, SetTypeError))
    def __init__(self, kernel, iterset, *args, **kwargs):
        LazyComputation.__init__(self,
                                 set([a.data for a in args if a.access in [READ, RW, INC]]),
                                 set([a.data for a in args if a.access in [RW, WRITE, MIN, MAX, INC]]),
                                 set([a.data for a in args if a.access in [INC]]))
        # INCs into globals need to start with zero and then sum back
        # into the input global at the end.  This has the same number
        # of reductions but means that successive par_loops
        # incrementing into a global get the "right" value in
        # parallel.
        # Don't care about MIN and MAX because they commute with the reduction
        self._reduced_globals = {}
        for i, arg in enumerate(args):
            if arg._is_global_reduction and arg.access == INC:
                glob = arg.data
                tmp = _make_object('Global', glob.dim, data=np.zeros_like(glob.data_ro), dtype=glob.dtype)
                self._reduced_globals[tmp] = glob
                args[i].data = tmp

        # Always use the current arguments, also when we hit cache
        self._actual_args = args
        self._kernel = kernel
        self._is_layered = iterset._extruded
        self._iteration_region = kwargs.get("iterate", None)
        self._pass_layer_arg = kwargs.get("pass_layer_arg", False)

        check_iterset(self.args, iterset)

        if self._pass_layer_arg:
            if not self._is_layered:
                raise ValueError("Can't request layer arg for non-extruded iteration")

        self.iterset = iterset
        self.comm = iterset.comm

        for i, arg in enumerate(self._actual_args):
            arg.position = i
            arg.indirect_position = i
        for i, arg1 in enumerate(self._actual_args):
            if arg1._is_dat and arg1._is_indirect:
                for arg2 in self._actual_args[i:]:
                    # We have to check for identity here (we really
                    # want these to be the same thing, not just look
                    # the same)
                    if arg2.data is arg1.data and arg2.map is arg1.map:
                        arg2.indirect_position = arg1.indirect_position

        self.arglist = self.prepare_arglist(iterset, *self.args)

    def _run(self):
        return self.compute()

    def prepare_arglist(self, iterset, *args):
        """Prepare the argument list for calling generated code.

        :arg iterset: The :class:`Set` iterated over.
        :arg args: A list of :class:`Args`, the argument to the :fn:`par_loop`.
        """
        return ()

    @cached_property
    def num_flops(self):
        iterset = self.iterset
        size = 1
        if iterset._extruded:
            region = self.iteration_region
            layers = np.mean(iterset.layers_array[:, 1] - iterset.layers_array[:, 0])
            if region is ON_INTERIOR_FACETS:
                size = layers - 2
            elif region not in [ON_TOP, ON_BOTTOM]:
                size = layers - 1
        return size * self._kernel.num_flops

    def log_flops(self, flops):
        pass

    @property
    @collective
    def _jitmodule(self):
        """Return the :class:`JITModule` that encapsulates the compiled par_loop code.

        Return None if the child class should deal with this in another way."""
        return None

    @collective
    def compute(self):
        """Executes the kernel over all members of the iteration space."""
        with timed_region("ParLoopExecute"):
            orig_lgmaps = []
            for arg in self.args:
                if arg._is_mat and arg.lgmaps is not None:
                    orig_lgmaps.append(arg.data.handle.getLGMap())
                    arg.data.handle.setLGMap(*arg.lgmaps)
            self.global_to_local_begin()
            iterset = self.iterset
            arglist = self.arglist
            fun = self._jitmodule
            # Need to ensure INC globals are zero on entry to the loop
            # in case it's reused.
            for g in self._reduced_globals.keys():
                g._data[...] = 0
            self._compute(iterset.core_part, fun, *arglist)
            self.global_to_local_end()
            self._compute(iterset.owned_part, fun, *arglist)
            self.reduction_begin()
            self.local_to_global_begin()
            self.reduction_end()
            self.local_to_global_end()
            self.update_arg_data_state()
            for arg in reversed(self.args):
                if arg._is_mat and arg.lgmaps is not None:
                    arg.data.handle.setLGMap(*orig_lgmaps.pop())

    @collective
    def _compute(self, part, fun, *arglist):
        """Executes the kernel over all members of a MPI-part of the iteration space.

        :arg part: The :class:`SetPartition` to compute over
        :arg fun: The :class:`JITModule` encapsulating the compiled
             code (may be ignored by the backend).
        :arg arglist: The arguments to pass to the compiled code (may
             be ignored by the backend, depending on the exact implementation)"""
        raise RuntimeError("Must select a backend")

    @collective
    def global_to_local_begin(self):
        """Start halo exchanges."""
        for arg in self.dat_args:
            arg.global_to_local_begin()

    @collective
    def global_to_local_end(self):
        """Finish halo exchanges"""
        for arg in self.dat_args:
            arg.global_to_local_end()

    @collective
    def local_to_global_begin(self):
        """Start halo exchanges."""
        for arg in self.dat_args:
            arg.local_to_global_begin()

    @collective
    def local_to_global_end(self):
        """Finish halo exchanges (wait on irecvs)"""
        for arg in self.dat_args:
            arg.local_to_global_end()

    @collective
    @timed_function("ParLoopRednBegin")
    def reduction_begin(self):
        """Start reductions"""
        for arg in self.global_reduction_args:
            arg.reduction_begin(self.comm)

    @collective
    @timed_function("ParLoopRednEnd")
    def reduction_end(self):
        """End reductions"""
        for arg in self.global_reduction_args:
            arg.reduction_end(self.comm)
        # Finalise global increments
        for tmp, glob in self._reduced_globals.items():
            # These can safely access the _data member directly
            # because lazy evaluation has ensured that any pending
            # updates to glob happened before this par_loop started
            # and the reduction_end on the temporary global pulled
            # data back from the device if necessary.
            # In fact we can't access the properties directly because
            # that forces an infinite loop.
            glob._data += tmp._data

    @collective
    def update_arg_data_state(self):
        r"""Update the state of the :class:`DataCarrier`\s in the arguments to the `par_loop`.

        This marks :class:`Mat`\s that need assembly."""
        for arg in self.args:
            if arg._is_dat and arg.access is not READ:
                arg.data.halo_valid = False
            if arg._is_mat and arg.access is not READ:
                state = {WRITE: Mat.INSERT_VALUES,
                         INC: Mat.ADD_VALUES}[arg.access]
                arg.data.assembly_state = state
            if arg._is_global and arg.access is not READ:
                pass

    @cached_property
    def dat_args(self):
        return [arg for arg in self.args if arg._is_dat]

    @cached_property
    def global_reduction_args(self):
        return [arg for arg in self.args if arg._is_global_reduction]

    @cached_property
    def kernel(self):
        """Kernel executed by this parallel loop."""
        return self._kernel

    @cached_property
    def args(self):
        """Arguments to this parallel loop."""
        return self._actual_args

    @cached_property
    def is_layered(self):
        """Flag which triggers extrusion"""
        return self._is_layered

    @cached_property
    def iteration_region(self):
        """Specifies the part of the mesh the parallel loop will
        be iterating over. The effect is the loop only iterates over
        a certain part of an extruded mesh, for example on top cells, bottom cells or
        interior facets."""
        return self._iteration_region


def check_iterset(args, iterset):
    """Checks that the iteration set of the :class:`ParLoop` matches the
    iteration set of all its arguments. A :class:`MapValueError` is raised
    if this condition is not met."""

    if isinstance(iterset, Subset):
        _iterset = iterset.superset
    else:
        _iterset = iterset
    if configuration["type_check"]:
        if isinstance(_iterset, MixedSet):
            raise SetTypeError("Cannot iterate over MixedSets")
        for i, arg in enumerate(args):
            if arg._is_global:
                continue
            if arg._is_direct:
                if isinstance(_iterset, ExtrudedSet):
                    if arg.data.dataset.set != _iterset.parent:
                        raise MapValueError(
                            "Iterset of direct arg %s doesn't match ParLoop iterset." % i)
                elif arg.data.dataset.set != _iterset:
                    raise MapValueError(
                        "Iterset of direct arg %s doesn't match ParLoop iterset." % i)
                continue
            for j, m in enumerate(arg._map):
                if isinstance(_iterset, ExtrudedSet):
                    if m.iterset != _iterset and m.iterset not in _iterset:
                        raise MapValueError(
                            "Iterset of arg %s map %s doesn't match ParLoop iterset." % (i, j))
                elif m.iterset != _iterset and m.iterset not in _iterset:
                    raise MapValueError(
                        "Iterset of arg %s map %s doesn't match ParLoop iterset." % (i, j))


@collective
def par_loop(kernel, iterset, *args, **kwargs):
    r"""Invocation of an OP2 kernel

    :arg kernel: The :class:`Kernel` to be executed.
    :arg iterset: The iteration :class:`Set` over which the kernel should be
                  executed.
    :arg \*args: One or more :class:`base.Arg`\s constructed from a
                 :class:`Global`, :class:`Dat` or :class:`Mat` using the call
                 syntax and passing in an optionally indexed :class:`Map`
                 through which this :class:`base.Arg` is accessed and the
                 :class:`base.Access` descriptor indicating how the
                 :class:`Kernel` is going to access this data (see the example
                 below). These are the global data structures from and to
                 which the kernel will read and write.
    :kwarg iterate: Optionally specify which region of an
            :class:`ExtrudedSet` to iterate over.
            Valid values are:

              - ``ON_BOTTOM``: iterate over the bottom layer of cells.
              - ``ON_TOP`` iterate over the top layer of cells.
              - ``ALL`` iterate over all cells (the default if unspecified)
              - ``ON_INTERIOR_FACETS`` iterate over all the layers
                 except the top layer, accessing data two adjacent (in
                 the extruded direction) cells at a time.

    :kwarg pass_layer_arg: Should the wrapper pass the current layer
        into the kernel (as an ``int``). Only makes sense for
        indirect extruded iteration.

    .. warning ::
        It is the caller's responsibility that the number and type of all
        :class:`base.Arg`\s passed to the :func:`par_loop` match those expected
        by the :class:`Kernel`. No runtime check is performed to ensure this!

    :func:`par_loop` invocation is illustrated by the following example ::

      pyop2.par_loop(mass, elements,
                     mat(pyop2.INC, (elem_node[pyop2.i[0]]), elem_node[pyop2.i[1]]),
                     coords(pyop2.READ, elem_node))

    This example will execute the :class:`Kernel` ``mass`` over the
    :class:`Set` ``elements`` executing 3x3 times for each
    :class:`Set` member, assuming the :class:`Map` ``elem_node`` is of arity 3.
    The :class:`Kernel` takes four arguments, the first is a :class:`Mat` named
    ``mat``, the second is a field named ``coords``. The remaining two arguments
    indicate which local iteration space point the kernel is to execute.

    A :class:`Mat` requires a pair of :class:`Map` objects, one each
    for the row and column spaces. In this case both are the same
    ``elem_node`` map. The row :class:`Map` is indexed by the first
    index in the local iteration space, indicated by the ``0`` index
    to :data:`pyop2.i`, while the column space is indexed by
    the second local index.  The matrix is accessed to increment
    values using the ``pyop2.INC`` access descriptor.

    The ``coords`` :class:`Dat` is also accessed via the ``elem_node``
    :class:`Map`, however no indices are passed so all entries of
    ``elem_node`` for the relevant member of ``elements`` will be
    passed to the kernel as a vector.
    """
    if isinstance(kernel, types.FunctionType):
        from pyop2 import pyparloop
        return pyparloop.ParLoop(pyparloop.Kernel(kernel), iterset, *args, **kwargs).enqueue()
    return _make_object('ParLoop', kernel, iterset, *args, **kwargs).enqueue()<|MERGE_RESOLUTION|>--- conflicted
+++ resolved
@@ -39,11 +39,7 @@
 
 from enum import IntEnum
 from contextlib import contextmanager
-<<<<<<< HEAD
-from collections import namedtuple, defaultdict
-=======
 from collections import defaultdict
->>>>>>> 3c88f9e7
 import itertools
 import numpy as np
 import ctypes
@@ -277,11 +273,7 @@
         Instead, use the call syntax on the :class:`DataCarrier`.
     """
 
-<<<<<<< HEAD
-    def __init__(self, data=None, map=None, access=None):
-=======
     def __init__(self, data=None, map=None, access=None, lgmaps=None, unroll_map=False):
->>>>>>> 3c88f9e7
         """
         :param data: A data-carrying object, either :class:`Dat` or class:`Mat`
         :param map:  A :class:`Map` to access this :class:`Arg` or the default
@@ -854,25 +846,11 @@
 
     @cached_property
     def _kernel_args_(self):
-<<<<<<< HEAD
-        if self.constant_layers:
-            return (self.layers_array.ctypes.data, )
-        else:
-            return (self.layers_array.ctypes.data, self.offset.ctypes.data, self.masks.bottom.ctypes.data, self.masks.top.ctypes.data)
-
-    @cached_property
-    def _argtypes_(self):
-        if self.constant_layers:
-            return (ctypes.c_voidp, )
-        else:
-            return (ctypes.c_voidp, ctypes.c_voidp, ctypes.c_voidp, ctypes.c_voidp)
-=======
         return (self.layers_array.ctypes.data, )
 
     @cached_property
     def _argtypes_(self):
         return (ctypes.c_voidp, )
->>>>>>> 3c88f9e7
 
     @cached_property
     def _wrapper_cache_key_(self):
@@ -892,18 +870,6 @@
     def __repr__(self):
         return "ExtrudedSet(%r, %r)" % (self._parent, self._layers)
 
-<<<<<<< HEAD
-    class EntityMask(namedtuple("_EntityMask_", ["section", "bottom", "top"])):
-        """Mask bits on each set entity indicating which topological
-        entities in the closure of said set entity are exposed on the
-        bottom or top of the extruded set.  The section encodes the
-        number of entities in each entity column, and their offset
-        from the start of the set."""
-
-        pass
-
-=======
->>>>>>> 3c88f9e7
     @cached_property
     def parent(self):
         return self._parent
@@ -1626,12 +1592,6 @@
 
     @cached_property
     def _kernel_args_(self):
-<<<<<<< HEAD
-        with self.vec as v:
-            if v.type == "seqviennacl":
-                return (v.handle, )
-=======
->>>>>>> 3c88f9e7
         return (self._data.ctypes.data, )
 
     @cached_property
@@ -2747,13 +2707,6 @@
         """Pointwise division or scaling of fields."""
         return self._iop(other, operator.itruediv)
 
-<<<<<<< HEAD
-=======
-    def inner(self, other):
-        assert isinstance(other, Global)
-        return np.dot(self.data_ro, other.data_ro)
-
->>>>>>> 3c88f9e7
 
 class Map(object):
 
@@ -2768,17 +2721,6 @@
       kernel.
     * An integer: ``some_map[n]``. The ``n`` th entry of the
       map result will be passed to the kernel.
-<<<<<<< HEAD
-
-    For extruded problems (where ``iterset`` is an
-    :class:`ExtrudedSet`) with boundary conditions applied at the top
-    and bottom of the domain, ``bt_masks`` should be a :class:`dict`
-    mapping boundary condition types to a 2-tuple of masks that should
-    be applied to switch off respectively the "bottom" and "top" nodes
-    of a cell.
-
-=======
->>>>>>> 3c88f9e7
     """
 
     _globalcount = 0
@@ -2806,13 +2748,6 @@
         Map._globalcount += 1
         self.ocl_buffer = None
 
-<<<<<<< HEAD
-    class MapMask(namedtuple("_MapMask_", ["section", "indices", "facet_points"])):
-
-        pass
-
-=======
->>>>>>> 3c88f9e7
     @cached_property
     def _kernel_args_(self):
         return (self._values.ctypes.data, )
@@ -2823,18 +2758,7 @@
 
     @cached_property
     def _wrapper_cache_key_(self):
-<<<<<<< HEAD
-        mask_key = []
-        for location, method in self.implicit_bcs:
-            if location == "bottom":
-                mask_key.append(tuple(self.bottom_mask[method]))
-            else:
-                mask_key.append(tuple(self.top_mask[method]))
-        return (type(self), self.arity, tuplify(self.offset), self.implicit_bcs,
-                tuple(self.iteration_region), self.vector_index, tuple(mask_key))
-=======
         return (type(self), self.arity, tuplify(self.offset))
->>>>>>> 3c88f9e7
 
     # This is necessary so that we can convert a Map to a tuple
     # (needed in as_tuple).  Because, __getitem__ no longer returns a
@@ -2935,116 +2859,6 @@
         return cls(iterset, toset, arity[0], values, name)
 
 
-<<<<<<< HEAD
-class DecoratedMap(Map, ObjectCached):
-    r"""Augmented type for a map used for attaching extra information
-    used to inform code generation and/or sparsity building about the
-    implicit structure of the extruded :class:`Map`.
-
-    :param map: The original class:`Map`.
-
-    :kwarg iteration_region: The class:`IterationRegion` of the mesh over which
-                             the parallel loop will iterate.
-    :kwarg implicit_bcs: Any "top" or "bottom" boundary conditions to apply
-                         when assembling :class:`Mat`\s.
-
-    The :data:`map` parameter may be an existing :class:`DecoratedMap`
-    in which case, if either the :data:`iteration_region` or
-    :data:`implicit_bcs` arguments are :data:`None`, they will be
-    copied over from the supplied :data:`map`."""
-
-    def __new__(cls, map, iteration_region=None, implicit_bcs=None,
-                vector_index=None):
-        if map is None:
-            return None
-        if isinstance(map, DecoratedMap):
-            # Need to add information, rather than replace if we
-            # already have a decorated map (but overwrite if we're
-            # told to)
-            if iteration_region is None:
-                iteration_region = [x for x in map.iteration_region]
-            if implicit_bcs is None:
-                implicit_bcs = [x for x in map.implicit_bcs]
-            if vector_index is None:
-                vector_index = map.vector_index
-            return DecoratedMap(map.map, iteration_region=iteration_region,
-                                implicit_bcs=implicit_bcs,
-                                vector_index=vector_index)
-        if isinstance(map, MixedMap):
-            return MixedMap([DecoratedMap(m, iteration_region=iteration_region,
-                                          implicit_bcs=implicit_bcs,
-                                          vector_index=vector_index)
-                             for m in map])
-        return super(DecoratedMap, cls).__new__(cls, map, iteration_region=iteration_region,
-                                                implicit_bcs=implicit_bcs,
-                                                vector_index=vector_index)
-
-    def __init__(self, map, iteration_region=None, implicit_bcs=None,
-                 vector_index=None):
-        if self._initialized:
-            return
-        self._map = map
-        if iteration_region is None:
-            iteration_region = [ALL]
-        iteration_region = as_tuple(iteration_region, IterationRegion)
-        self._iteration_region = frozenset(iteration_region)
-        if implicit_bcs is None:
-            implicit_bcs = []
-        implicit_bcs = as_tuple(implicit_bcs)
-        self.implicit_bcs = tuple(sorted(implicit_bcs))
-        self.vector_index = vector_index
-        self._initialized = True
-
-    @cached_property
-    def _kernel_args_(self):
-        return self._map._kernel_args_
-
-    @cached_property
-    def _argtypes_(self):
-        return self._map._argtypes_
-
-    @classmethod
-    def _process_args(cls, m, **kwargs):
-        return (m, ) + (m, ), kwargs
-
-    @classmethod
-    def _cache_key(cls, map, iteration_region=None, implicit_bcs=None,
-                   vector_index=None):
-        ir = as_tuple(iteration_region, IterationRegion) if iteration_region else ()
-        bcs = as_tuple(implicit_bcs) if implicit_bcs else ()
-        return (map, ir, bcs, vector_index)
-
-    def __repr__(self):
-        return "DecoratedMap(%r, %r, %r, %r)" % (self._map, self._iteration_region, self.implicit_bcs, self.vector_index)
-
-    def __str__(self):
-        return "OP2 DecoratedMap on %s with region %s, implicit bcs %s, vector index %s" % \
-            (self._map, self._iteration_region, self.implicit_bcs, self.vector_index)
-
-    def __le__(self, other):
-        """self<=other if the iteration regions of self are a subset of the
-        iteration regions of other and self._map<=other"""
-        if isinstance(other, DecoratedMap):
-            return len(self.iteration_region - other.iteration_region) == 0 and self._map <= other._map
-        else:
-            return len(self.iteration_region - other.iteration_region) == 0 and self._map <= other
-
-    def __getattr__(self, name):
-        return getattr(self._map, name)
-
-    @cached_property
-    def map(self):
-        """The :class:`Map` this :class:`DecoratedMap` is decorating"""
-        return self._map
-
-    @cached_property
-    def iteration_region(self):
-        """Returns the type of the iteration to be performed."""
-        return self._iteration_region
-
-
-=======
->>>>>>> 3c88f9e7
 class MixedMap(Map, ObjectCached):
     r"""A container for a bag of :class:`Map`\s."""
 
@@ -3085,11 +2899,7 @@
 
     @cached_property
     def _wrapper_cache_key_(self):
-<<<<<<< HEAD
-        raise NotImplementedError
-=======
         return tuple(m._wrapper_cache_key_ for m in self)
->>>>>>> 3c88f9e7
 
     @cached_property
     def split(self):
@@ -3579,19 +3389,11 @@
         Mat._globalcount += 1
 
     @validate_in(('access', _modes, ModeValueError))
-<<<<<<< HEAD
-    def __call__(self, access, path):
-        path_maps = as_tuple(path, Map, 2)
-        if configuration["type_check"] and tuple(path_maps) not in self.sparsity:
-            raise MapValueError("Path maps not in sparsity maps")
-        return _make_object('Arg', data=self, map=path_maps, access=access)
-=======
     def __call__(self, access, path, lgmaps=None, unroll_map=False):
         path_maps = as_tuple(path, Map, 2)
         if configuration["type_check"] and tuple(path_maps) not in self.sparsity:
             raise MapValueError("Path maps not in sparsity maps")
         return _make_object('Arg', data=self, map=path_maps, access=access, lgmaps=lgmaps, unroll_map=unroll_map)
->>>>>>> 3c88f9e7
 
     @cached_property
     def _wrapper_cache_key_(self):
@@ -3808,12 +3610,7 @@
         # Protect against re-initialization when retrieved from cache
         if self._initialized:
             return
-<<<<<<< HEAD
-        self._name = name or "pyop2_kernel_%d" % Kernel._globalcount
-
-=======
         self._name = name
->>>>>>> 3c88f9e7
         self._cpp = cpp
         # Record used optimisations
         self._opts = opts
@@ -3841,13 +3638,9 @@
             return v.visit(self.code)
         elif isinstance(self.code, loopy.LoopKernel):
             op_map = loopy.get_op_map(
-<<<<<<< HEAD
-                self.code.copy(options=loopy.Options(ignore_boostable_into=True)),
-=======
                 self.code.copy(options=loopy.Options(ignore_boostable_into=True),
                                silenced_warnings=['insn_count_subgroups_upper_bound',
                                                   'get_x_map_guessing_subgroup_size']),
->>>>>>> 3c88f9e7
                 subgroup_size='guess')
             return op_map.filter_by(name=['add', 'sub', 'mul', 'div'], dtype=[ScalarType]).eval_and_sum({})
         else:
@@ -3887,26 +3680,7 @@
         for arg in args:
             key += arg._wrapper_cache_key_
             for map_ in arg.map_tuple:
-<<<<<<< HEAD
-                if isinstance(map_, DecoratedMap):
-                    map_ = map_.map
                 key += (seen[map_],)
-
-        key += (kwargs.get("iterate", None), cls, configuration["simd_width"])
-
-        return key
-
-
-class IterationRegion(object):
-    """ Class that specifies the way to iterate over a column of extruded
-    mesh elements. A column of elements refers to the elements which are
-    in the extrusion direction. The accesses to these elements are direct.
-    """
-
-    _iterates = ["ON_BOTTOM", "ON_TOP", "ON_INTERIOR_FACETS", "ALL"]
-=======
-                key += (seen[map_],)
->>>>>>> 3c88f9e7
 
         key += (kwargs.get("iterate", None), cls, configuration["simd_width"])
 
