--- conflicted
+++ resolved
@@ -264,12 +264,7 @@
 
         # Determine the iteration space extents, if any
         if self._is_mat and flatten:
-<<<<<<< HEAD
-            self._extents = (
-                ((map[0].arity * data.dims[0], map[1].arity * data.dims[1]),),)
-=======
             self._block_shape = (((map[0].arity * data.dims[0], map[1].arity * data.dims[1]),),)
->>>>>>> 4f4a9324
             self._offsets = (((0, 0),),)
         elif self._is_mat:
             self._block_shape = tuple(tuple((mr.arity, mc.arity) for mc in map[1])
@@ -3125,19 +3120,10 @@
                     raise MapValueError(
                         "Iterset of arg %s map %s doesn't match ParLoop iterset." % (i, j))
             if arg._uses_itspace:
-<<<<<<< HEAD
-                _extents = arg._extents
-                itspace = tuple(m.arity for m in arg.map)
-                if extents and extents != _extents:
-                    raise IndexValueError(
-                        "Mismatching iteration space size for argument %d" % i)
-                extents = _extents
-=======
                 _block_shape = arg._block_shape
                 if block_shape and block_shape != _block_shape:
                     raise IndexValueError("Mismatching iteration space size for argument %d" % i)
                 block_shape = _block_shape
->>>>>>> 4f4a9324
                 offsets = arg._offsets
         return IterationSpace(iterset, block_shape, offsets)
 
