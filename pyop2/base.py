--- conflicted
+++ resolved
@@ -54,12 +54,11 @@
 from mpi import MPI, _MPI, _check_comm, collective
 from profiling import timed_region, timed_function
 from version import __version__ as version
-from hpc_profiling import hpc_profiling, add_data_volume, add_c_time, add_papi_gflops
+from hpc_profiling import hpc_profiling, add_data_volume, add_c_time
 
 from coffee.base import Node
 from coffee.visitors import FindInstances, EstimateFlops
 from coffee import base as ast
-from coffee import utils as coffee_utils
 
 
 class LazyComputation(object):
@@ -3791,7 +3790,6 @@
         self._include_dirs = include_dirs
         self._headers = headers
         self._user_code = user_code
-<<<<<<< HEAD
         if not isinstance(code, Node):
             # Got a C string, nothing we can do, just use it as Kernel body
             self._ast = None
@@ -3810,10 +3808,8 @@
             self._ast = code
             self._code = self._ast_to_c(self._ast, self._opts)
             self._attached_info = False
-=======
-        self._old_ast = coffee_utils.dcopy(code)
-        self._code = self._ast_to_c(code, opts)
->>>>>>> e1b1f159
+        # self._old_ast = coffee_utils.dcopy(code)
+        # self._code = self._ast_to_c(code, opts)
         self._initialized = True
 
     @property
@@ -4148,7 +4144,6 @@
         self.log_flops()
 
     @collective
-<<<<<<< HEAD
     def _compute(self, part, fun, *arglist):
         """Executes the kernel over all members of a MPI-part of the iteration space.
 
@@ -4157,16 +4152,17 @@
              code (may be ignored by the backend).
         :arg arglist: The arguments to pass to the compiled code (may
              be ignored by the backend, depending on the exact implementation)"""
-=======
+        raise RuntimeError("Must select a backend")
+
     @timed_function('ParLoop compute')
-    @profile
     def hpc_profiled_compute(self):
         """Executes the kernel over all members of the iteration space."""
         region_name = configuration['region_name'] if configuration['region_name'] is not "default" else self._kernel.name
         with hpc_profiling('base', '%s-%s' % (region_name, self.kernel._md5)):
             self.halo_exchange_begin()
             self.maybe_set_dat_dirty()
-            t, other_measures = self._compute(self.it_space.iterset.core_part)
+            # t, other_measures = self._compute(self.it_space.iterset.core_part)
+            t = self._compute(self.it_space.iterset.core_part)
             self.halo_exchange_end()
             self._compute(self.it_space.iterset.owned_part)
             self.reduction_begin()
@@ -4184,13 +4180,7 @@
                         configuration['times'] * self._data_volume_mbw,
                         other_measures)
         add_c_time('base', '%s-%s' % (region_name, self.kernel._md5), t)
-        add_papi_gflops('base', '%s-%s' % (region_name, self.kernel._md5), other_measures)
-
-    @collective
-    def _compute(self, part):
-        """Executes the kernel over all members of a MPI-part of the iteration space."""
->>>>>>> e1b1f159
-        raise RuntimeError("Must select a backend")
+        # add_papi_gflops('base', '%s-%s' % (region_name, self.kernel._md5), other_measures)
 
     @collective
     @timed_function('ParLoop halo exchange begin')
@@ -4388,9 +4378,6 @@
         """Flag which triggers extrusion"""
         return self._is_layered
 
-<<<<<<< HEAD
-    @cached_property
-=======
     @property
     def unique_args(self):
         """Return a list of unique args."""
@@ -4419,8 +4406,7 @@
                 c_exist = True
         return c_exist
 
-    @property
->>>>>>> e1b1f159
+    @cached_property
     def iteration_region(self):
         """Specifies the part of the mesh the parallel loop will
         be iterating over. The effect is the loop only iterates over
