# This file is part of PyOP2
#
# PyOP2 is Copyright (c) 2012, Imperial College London and
# others. Please see the AUTHORS file in the main source directory for
# a full list of copyright holders.  All rights reserved.
#
# Redistribution and use in source and binary forms, with or without
# modification, are permitted provided that the following conditions
# are met:
#
#     * Redistributions of source code must retain the above copyright
#       notice, this list of conditions and the following disclaimer.
#     * Redistributions in binary form must reproduce the above copyright
#       notice, this list of conditions and the following disclaimer in the
#       documentation and/or other materials provided with the distribution.
#     * The name of Imperial College London or that of other
#       contributors may not be used to endorse or promote products
#       derived from this software without specific prior written
#       permission.
#
# THIS SOFTWARE IS PROVIDED BY THE COPYRIGHT HOLDERS AND CONTRIBUTERS
# ''AS IS'' AND ANY EXPRESS OR IMPLIED WARRANTIES, INCLUDING, BUT NOT
# LIMITED TO, THE IMPLIED WARRANTIES OF MERCHANTABILITY AND FITNESS
# FOR A PARTICULAR PURPOSE ARE DISCLAIMED. IN NO EVENT SHALL THE
# COPYRIGHT HOLDERS OR CONTRIBUTORS BE LIABLE FOR ANY DIRECT,
# INDIRECT, INCIDENTAL, SPECIAL, EXEMPLARY, OR CONSEQUENTIAL DAMAGES
# (INCLUDING, BUT NOT LIMITED TO, PROCUREMENT OF SUBSTITUTE GOODS OR
# SERVICES; LOSS OF USE, DATA, OR PROFITS; OR BUSINESS INTERRUPTION)
# HOWEVER CAUSED AND ON ANY THEORY OF LIABILITY, WHETHER IN CONTRACT,
# STRICT LIABILITY, OR TORT (INCLUDING NEGLIGENCE OR OTHERWISE)
# ARISING IN ANY WAY OUT OF THE USE OF THIS SOFTWARE, EVEN IF ADVISED
# OF THE POSSIBILITY OF SUCH DAMAGE.

"""Base classes for OP2 objects, containing metadata and runtime data
information which is backend independent. Individual runtime backends should
subclass these as required to implement backend-specific features.
"""
import abc

from enum import IntEnum
from collections import defaultdict
import itertools
import numpy as np
import ctypes
import numbers
import operator
import types
from hashlib import md5

from pyop2.datatypes import IntType, as_cstr, dtype_limits, ScalarType
from pyop2.configuration import configuration
from pyop2.caching import Cached, ObjectCached
from pyop2.exceptions import *
from pyop2.utils import *
from pyop2.mpi import MPI, collective, dup_comm
from pyop2.profiling import timed_region
from pyop2.sparsity import build_sparsity
from pyop2.version import __version__ as version

from coffee.base import Node
from coffee.visitors import EstimateFlops
from functools import reduce

import loopy


def _make_object(name, *args, **kwargs):
    from pyop2 import sequential
    return getattr(sequential, name)(*args, **kwargs)


# Data API

class Access(IntEnum):
    READ = 1
    WRITE = 2
    RW = 3
    INC = 4
    MIN = 5
    MAX = 6


READ = Access.READ
"""The :class:`Global`, :class:`Dat`, or :class:`Mat` is accessed read-only."""

WRITE = Access.WRITE
"""The  :class:`Global`, :class:`Dat`, or :class:`Mat` is accessed write-only,
and OP2 is not required to handle write conflicts."""

RW = Access.RW
"""The  :class:`Global`, :class:`Dat`, or :class:`Mat` is accessed for reading
and writing, and OP2 is not required to handle write conflicts."""

INC = Access.INC
"""The kernel computes increments to be summed onto a :class:`Global`,
:class:`Dat`, or :class:`Mat`. OP2 is responsible for managing the write
conflicts caused."""

MIN = Access.MIN
"""The kernel contributes to a reduction into a :class:`Global` using a ``min``
operation. OP2 is responsible for reducing over the different kernel
invocations."""

MAX = Access.MAX
"""The kernel contributes to a reduction into a :class:`Global` using a ``max``
operation. OP2 is responsible for reducing over the different kernel
invocations."""

# Data API


class Arg(object):

    """An argument to a :func:`pyop2.op2.par_loop`.

    .. warning ::
        User code should not directly instantiate :class:`Arg`.
        Instead, use the call syntax on the :class:`DataCarrier`.
    """

    def __init__(self, data=None, map=None, access=None, lgmaps=None, unroll_map=False):
        """
        :param data: A data-carrying object, either :class:`Dat` or class:`Mat`
        :param map:  A :class:`Map` to access this :class:`Arg` or the default
                     if the identity map is to be used.
        :param access: An access descriptor of type :class:`Access`
        :param lgmaps: For :class:`Mat` objects, a tuple of 2-tuples of local to
            global maps used during assembly.

        Checks that:

        1. the maps used are initialized i.e. have mapping data associated, and
        2. the to Set of the map used to access it matches the Set it is
           defined on.

        A :class:`MapValueError` is raised if these conditions are not met."""
        self.data = data
        self._map = map
        if map is None:
            self.map_tuple = ()
        elif isinstance(map, Map):
            self.map_tuple = (map, )
        else:
            self.map_tuple = tuple(map)

        if data is not None and hasattr(data, "dtype"):
            if data.dtype.kind == "c" and (access == MIN or access == MAX):
                raise ValueError("MIN and MAX access descriptors are undefined on complex data.")
        self._access = access

        self.unroll_map = unroll_map
        self.lgmaps = None
        if self._is_mat and lgmaps is not None:
            self.lgmaps = as_tuple(lgmaps)
            assert len(self.lgmaps) == self.data.nblocks
        else:
            if lgmaps is not None:
                raise ValueError("Local to global maps only for matrices")

        # Check arguments for consistency
        if configuration["type_check"] and not (self._is_global or map is None):
            for j, m in enumerate(map):
                if m.iterset.total_size > 0 and len(m.values_with_halo) == 0:
                    raise MapValueError("%s is not initialized." % map)
                if self._is_mat and m.toset != data.sparsity.dsets[j].set:
                    raise MapValueError(
                        "To set of %s doesn't match the set of %s." % (map, data))
            if self._is_dat and map.toset != data.dataset.set:
                raise MapValueError(
                    "To set of %s doesn't match the set of %s." % (map, data))

    def recreate(self, data=None, map=None, access=None, lgmaps=None, unroll_map=None):
        """Creates a new Dat based on the existing Dat with the changes specified.

        :param data: A data-carrying object, either :class:`Dat` or class:`Mat`
        :param map:  A :class:`Map` to access this :class:`Arg` or the default
                     if the identity map is to be used.
        :param access: An access descriptor of type :class:`Access`
        :param lgmaps: For :class:`Mat` objects, a tuple of 2-tuples of local to
            global maps used during assembly."""
        return type(self)(data=data or self.data,
                          map=map or self.map,
                          access=access or self.access,
                          lgmaps=lgmaps or self.lgmaps,
                          unroll_map=False if unroll_map is None else unroll_map)

    @cached_property
    def _kernel_args_(self):
        return self.data._kernel_args_

    @cached_property
    def _argtypes_(self):
        return self.data._argtypes_

    @cached_property
    def _wrapper_cache_key_(self):
        if self.map is not None:
            map_ = tuple(None if m is None else m._wrapper_cache_key_ for m in self.map)
        else:
            map_ = self.map
        return (type(self), self.access, self.data._wrapper_cache_key_, map_, self.unroll_map)

    @property
    def _key(self):
        return (self.data, self._map, self._access)

    def __eq__(self, other):
        r""":class:`Arg`\s compare equal of they are defined on the same data,
        use the same :class:`Map` with the same index and the same access
        descriptor."""
        return self._key == other._key

    def __ne__(self, other):
        r""":class:`Arg`\s compare equal of they are defined on the same data,
        use the same :class:`Map` with the same index and the same access
        descriptor."""
        return not self.__eq__(other)

    def __str__(self):
        return "OP2 Arg: dat %s, map %s, access %s" % \
            (self.data, self._map, self._access)

    def __repr__(self):
        return "Arg(%r, %r, %r)" % \
            (self.data, self._map, self._access)

    def __iter__(self):
        for arg in self.split:
            yield arg

    @cached_property
    def split(self):
        """Split a mixed argument into a tuple of constituent arguments."""
        if self._is_mixed_dat:
            return tuple(_make_object('Arg', d, m, self._access)
                         for d, m in zip(self.data, self._map))
        elif self._is_mixed_mat:
            rows, cols = self.data.sparsity.shape
            mr, mc = self.map
            return tuple(_make_object('Arg', self.data[i, j], (mr.split[i], mc.split[j]),
                                      self._access)
                         for i in range(rows) for j in range(cols))
        else:
            return (self,)

    @cached_property
    def name(self):
        """The generated argument name."""
        return "arg%d" % self.position

    @cached_property
    def ctype(self):
        """String representing the C type of the data in this ``Arg``."""
        return self.data.ctype

    @cached_property
    def dtype(self):
        """Numpy datatype of this Arg"""
        return self.data.dtype

    @cached_property
    def map(self):
        """The :class:`Map` via which the data is to be accessed."""
        return self._map

    @cached_property
    def access(self):
        """Access descriptor. One of the constants of type :class:`Access`"""
        return self._access

    @cached_property
    def _is_dat_view(self):
        return isinstance(self.data, DatView)

    @cached_property
    def _is_mat(self):
        return isinstance(self.data, Mat)

    @cached_property
    def _is_mixed_mat(self):
        return self._is_mat and self.data.sparsity.shape > (1, 1)

    @cached_property
    def _is_global(self):
        return isinstance(self.data, Global)

    @cached_property
    def _is_global_reduction(self):
        return self._is_global and self._access in [INC, MIN, MAX]

    @cached_property
    def _is_dat(self):
        return isinstance(self.data, Dat)

    @cached_property
    def _is_mixed_dat(self):
        return isinstance(self.data, MixedDat)

    @cached_property
    def _is_mixed(self):
        return self._is_mixed_dat or self._is_mixed_mat

    @cached_property
    def _is_direct(self):
        return isinstance(self.data, Dat) and self.map is None

    @cached_property
    def _is_indirect(self):
        return isinstance(self.data, Dat) and self.map is not None

    @collective
    def global_to_local_begin(self):
        """Begin halo exchange for the argument if a halo update is required.
        Doing halo exchanges only makes sense for :class:`Dat` objects.
        """
        assert self._is_dat, "Doing halo exchanges only makes sense for Dats"
        if self._is_direct:
            return
        if self.access is not WRITE:
            self.data.global_to_local_begin(self.access)

    @collective
    def global_to_local_end(self):
        """Finish halo exchange for the argument if a halo update is required.
        Doing halo exchanges only makes sense for :class:`Dat` objects.
        """
        assert self._is_dat, "Doing halo exchanges only makes sense for Dats"
        if self._is_direct:
            return
        if self.access is not WRITE:
            self.data.global_to_local_end(self.access)

    @collective
    def local_to_global_begin(self):
        assert self._is_dat, "Doing halo exchanges only makes sense for Dats"
        if self._is_direct:
            return
        if self.access in {INC, MIN, MAX}:
            self.data.local_to_global_begin(self.access)

    @collective
    def local_to_global_end(self):
        assert self._is_dat, "Doing halo exchanges only makes sense for Dats"
        if self._is_direct:
            return
        if self.access in {INC, MIN, MAX}:
            self.data.local_to_global_end(self.access)

    @collective
    def reduction_begin(self, comm):
        """Begin reduction for the argument if its access is INC, MIN, or MAX.
        Doing a reduction only makes sense for :class:`Global` objects."""
        assert self._is_global, \
            "Doing global reduction only makes sense for Globals"
        if self.access is not READ:
            if self.access is INC:
                op = MPI.SUM
            elif self.access is MIN:
                op = MPI.MIN
            elif self.access is MAX:
                op = MPI.MAX
            if MPI.VERSION >= 3:
                self._reduction_req = comm.Iallreduce(self.data._data, self.data._buf, op=op)
            else:
                comm.Allreduce(self.data._data, self.data._buf, op=op)

    @collective
    def reduction_end(self, comm):
        """End reduction for the argument if it is in flight.
        Doing a reduction only makes sense for :class:`Global` objects."""
        assert self._is_global, \
            "Doing global reduction only makes sense for Globals"
        if self.access is not READ:
            if MPI.VERSION >= 3:
                self._reduction_req.Wait()
                self._reduction_req = None
            self.data._data[:] = self.data._buf[:]


class Set(object):

    """OP2 set.

    :param size: The size of the set.
    :type size: integer or list of four integers.
    :param string name: The name of the set (optional).
    :param halo: An exisiting halo to use (optional).

    When the set is employed as an iteration space in a
    :func:`pyop2.op2.par_loop`, the extent of any local iteration space within
    each set entry is indicated in brackets. See the example in
    :func:`pyop2.op2.par_loop` for more details.

    The size of the set can either be an integer, or a list of four
    integers.  The latter case is used for running in parallel where
    we distinguish between:

      - `CORE` (owned and not touching halo)
      - `OWNED` (owned, touching halo)
      - `EXECUTE HALO` (not owned, but executed over redundantly)
      - `NON EXECUTE HALO` (not owned, read when executing in the execute halo)

    If a single integer is passed, we assume that we're running in
    serial and there is no distinction.

    The division of set elements is: ::

        [0, CORE)
        [CORE, OWNED)
        [OWNED, GHOST)

    Halo send/receive data is stored on sets in a :class:`Halo`.
    """

    _CORE_SIZE = 0
    _OWNED_SIZE = 1
    _GHOST_SIZE = 2

    _extruded = False

    _kernel_args_ = ()
    _argtypes_ = ()

    @cached_property
    def _wrapper_cache_key_(self):
        return (type(self), )

    @validate_type(('size', (numbers.Integral, tuple, list, np.ndarray), SizeTypeError),
                   ('name', str, NameTypeError))
    def __init__(self, size, name=None, halo=None, comm=None):
        self.comm = dup_comm(comm)
        if isinstance(size, numbers.Integral):
            size = [size] * 3
        size = as_tuple(size, numbers.Integral, 3)
        assert size[Set._CORE_SIZE] <= size[Set._OWNED_SIZE] <= \
            size[Set._GHOST_SIZE], "Set received invalid sizes: %s" % size
        self._sizes = size
        self._name = name or "set_#x%x" % id(self)
        self._halo = halo
        self._partition_size = 1024
        # A cache of objects built on top of this set
        self._cache = {}

    @cached_property
    def core_size(self):
        """Core set size.  Owned elements not touching halo elements."""
        return self._sizes[Set._CORE_SIZE]

    @cached_property
    def size(self):
        """Set size, owned elements."""
        return self._sizes[Set._OWNED_SIZE]

    @cached_property
    def total_size(self):
        """Set size including ghost elements.
        """
        return self._sizes[Set._GHOST_SIZE]

    @cached_property
    def sizes(self):
        """Set sizes: core, owned, execute halo, total."""
        return self._sizes

    @cached_property
    def core_part(self):
        return SetPartition(self, 0, self.core_size)

    @cached_property
    def owned_part(self):
        return SetPartition(self, self.core_size, self.size - self.core_size)

    @cached_property
    def name(self):
        """User-defined label"""
        return self._name

    @cached_property
    def halo(self):
        """:class:`Halo` associated with this Set"""
        return self._halo

    @property
    def partition_size(self):
        """Default partition size"""
        return self._partition_size

    @partition_size.setter
    def partition_size(self, partition_value):
        """Set the partition size"""
        self._partition_size = partition_value

    def __iter__(self):
        """Yield self when iterated over."""
        yield self

    def __getitem__(self, idx):
        """Allow indexing to return self"""
        assert idx == 0
        return self

    def __len__(self):
        """This is not a mixed type and therefore of length 1."""
        return 1

    def __str__(self):
        return "OP2 Set: %s with size %s" % (self._name, self.size)

    def __repr__(self):
        return "Set(%r, %r)" % (self._sizes, self._name)

    def __call__(self, *indices):
        """Build a :class:`Subset` from this :class:`Set`

        :arg indices: The elements of this :class:`Set` from which the
                      :class:`Subset` should be formed.

        """
        if len(indices) == 1:
            indices = indices[0]
            if np.isscalar(indices):
                indices = [indices]
        return _make_object('Subset', self, indices)

    def __contains__(self, dset):
        """Indicate whether a given DataSet is compatible with this Set."""
        if isinstance(dset, DataSet):
            return dset.set is self
        else:
            return False

    def __pow__(self, e):
        """Derive a :class:`DataSet` with dimension ``e``"""
        return _make_object('DataSet', self, dim=e)

    @cached_property
    def layers(self):
        """Return None (not an :class:`ExtrudedSet`)."""
        return None

    def _check_operands(self, other):
        if type(other) is Set:
            if other is not self:
                raise ValueError("Uable to perform set operations between two unrelated sets: %s and %s." % (self, other))
        elif type(other) is Subset:
            if self is not other._superset:
                raise TypeError("Superset mismatch: self (%s) != other._superset (%s)" % (self, other._superset))
        else:
            raise TypeError("Unable to perform set operations between `Set` and %s." % (type(other), ))

    def intersection(self, other):
        self._check_operands(other)
        return other

    def union(self, other):
        self._check_operands(other)
        return self

    def difference(self, other):
        self._check_operands(other)
        if other is self:
            return Subset(self, [])
        else:
            return type(other)(self, np.setdiff1d(np.asarray(range(self.total_size), dtype=IntType), other._indices))

    def symmetric_difference(self, other):
        self._check_operands(other)
        return self.difference(other)


class GlobalSet(Set):

    _extruded = False

    """A proxy set allowing a :class:`Global` to be used in place of a
    :class:`Dat` where appropriate."""

    _kernel_args_ = ()
    _argtypes_ = ()

    def __init__(self, comm=None):
        self.comm = dup_comm(comm)
        self._cache = {}

    @cached_property
    def core_size(self):
        return 0

    @cached_property
    def size(self):
        return 1 if self.comm.rank == 0 else 0

    @cached_property
    def total_size(self):
        """Total set size, including halo elements."""
        return 1 if self.comm.rank == 0 else 0

    @cached_property
    def sizes(self):
        """Set sizes: core, owned, execute halo, total."""
        return (self.core_size, self.size, self.total_size)

    @cached_property
    def name(self):
        """User-defined label"""
        return "GlobalSet"

    @cached_property
    def halo(self):
        """:class:`Halo` associated with this Set"""
        return None

    @property
    def partition_size(self):
        """Default partition size"""
        return None

    def __iter__(self):
        """Yield self when iterated over."""
        yield self

    def __getitem__(self, idx):
        """Allow indexing to return self"""
        assert idx == 0
        return self

    def __len__(self):
        """This is not a mixed type and therefore of length 1."""
        return 1

    def __str__(self):
        return "OP2 GlobalSet"

    def __repr__(self):
        return "GlobalSet()"

    def __eq__(self, other):
        # Currently all GlobalSets compare equal.
        return isinstance(other, GlobalSet)

    def __hash__(self):
        # Currently all GlobalSets compare equal.
        return hash(type(self))


class ExtrudedSet(Set):

    """OP2 ExtrudedSet.

    :param parent: The parent :class:`Set` to build this :class:`ExtrudedSet` on top of
    :type parent: a :class:`Set`.
    :param layers: The number of layers in this :class:`ExtrudedSet`.
    :type layers: an integer, indicating the number of layers for every entity,
        or an array of shape (parent.total_size, 2) giving the start
        and one past the stop layer for every entity.  An entry
        ``a, b = layers[e, ...]`` means that the layers for entity
        ``e`` run over :math:`[a, b)`.

    The number of layers indicates the number of time the base set is
    extruded in the direction of the :class:`ExtrudedSet`.  As a
    result, there are ``layers-1`` extruded "cells" in an extruded set.
    """

    @validate_type(('parent', Set, TypeError))
    def __init__(self, parent, layers):
        self._parent = parent
        try:
            layers = verify_reshape(layers, IntType, (parent.total_size, 2))
            self.constant_layers = False
            if layers.min() < 0:
                raise SizeTypeError("Bottom of layers must be >= 0")
            if any(layers[:, 1] - layers[:, 0] < 1):
                raise SizeTypeError("Number of layers must be >= 0")
        except DataValueError:
            # Legacy, integer
            layers = np.asarray(layers, dtype=IntType)
            if layers.shape:
                raise SizeTypeError("Specifying layers per entity, but provided %s, needed (%d, 2)",
                                    layers.shape, parent.total_size)
            if layers < 2:
                raise SizeTypeError("Need at least two layers, not %d", layers)
            layers = np.asarray([[0, layers]], dtype=IntType)
            self.constant_layers = True

        self._layers = layers
        self._extruded = True

    @cached_property
    def _kernel_args_(self):
        return (self.layers_array.ctypes.data, )

    @cached_property
    def _argtypes_(self):
        return (ctypes.c_voidp, )

    @cached_property
    def _wrapper_cache_key_(self):
        return self.parent._wrapper_cache_key_ + (self.constant_layers, )

    def __getattr__(self, name):
        """Returns a :class:`Set` specific attribute."""
        value = getattr(self._parent, name)
        setattr(self, name, value)
        return value

    def __contains__(self, set):
        return set is self.parent

    def __str__(self):
        return "OP2 ExtrudedSet: %s with size %s (%s layers)" % \
            (self._name, self.size, self._layers)

    def __repr__(self):
        return "ExtrudedSet(%r, %r)" % (self._parent, self._layers)

    @cached_property
    def parent(self):
        return self._parent

    @cached_property
    def layers(self):
        """The layers of this extruded set."""
        if self.constant_layers:
            # Backwards compat
            return self.layers_array[0, 1]
        else:
            raise ValueError("No single layer, use layers_array attribute")

    @cached_property
    def layers_array(self):
        return self._layers


class Subset(ExtrudedSet):

    """OP2 subset.

    :param superset: The superset of the subset.
    :type superset: a :class:`Set` or a :class:`Subset`.
    :param indices: Elements of the superset that form the
        subset. Duplicate values are removed when constructing the subset.
    :type indices: a list of integers, or a numpy array.
    """
    @validate_type(('superset', Set, TypeError),
                   ('indices', (list, tuple, np.ndarray), TypeError))
    def __init__(self, superset, indices):
        # sort and remove duplicates
        indices = np.unique(indices)
        if isinstance(superset, Subset):
            # Unroll indices to point to those in the parent
            indices = superset.indices[indices]
            superset = superset.superset
        assert type(superset) is Set or type(superset) is ExtrudedSet, \
            'Subset construction failed, should not happen'

        self._superset = superset
        self._indices = verify_reshape(indices, IntType, (len(indices),))

        if len(self._indices) > 0 and (self._indices[0] < 0 or self._indices[-1] >= self._superset.total_size):
            raise SubsetIndexOutOfBounds(
                'Out of bounds indices in Subset construction: [%d, %d) not [0, %d)' %
                (self._indices[0], self._indices[-1], self._superset.total_size))

        self._sizes = ((self._indices < superset.core_size).sum(),
                       (self._indices < superset.size).sum(),
                       len(self._indices))
        self._extruded = superset._extruded

    @cached_property
    def _kernel_args_(self):
        return self._superset._kernel_args_ + (self._indices.ctypes.data, )

    @cached_property
    def _argtypes_(self):
        return self._superset._argtypes_ + (ctypes.c_voidp, )

    # Look up any unspecified attributes on the _set.
    def __getattr__(self, name):
        """Returns a :class:`Set` specific attribute."""
        value = getattr(self._superset, name)
        setattr(self, name, value)
        return value

    def __pow__(self, e):
        """Derive a :class:`DataSet` with dimension ``e``"""
        raise NotImplementedError("Deriving a DataSet from a Subset is unsupported")

    def __str__(self):
        return "OP2 Subset: %s with sizes %s" % \
            (self._name, self._sizes)

    def __repr__(self):
        return "Subset(%r, %r)" % (self._superset, self._indices)

    def __call__(self, *indices):
        """Build a :class:`Subset` from this :class:`Subset`

        :arg indices: The elements of this :class:`Subset` from which the
                      :class:`Subset` should be formed.

        """
        if len(indices) == 1:
            indices = indices[0]
            if np.isscalar(indices):
                indices = [indices]
        return _make_object('Subset', self, indices)

    @cached_property
    def superset(self):
        """Returns the superset Set"""
        return self._superset

    @cached_property
    def indices(self):
        """Returns the indices pointing in the superset."""
        return self._indices

    @cached_property
    def layers_array(self):
        if self._superset.constant_layers:
            return self._superset.layers_array
        else:
            return self._superset.layers_array[self.indices, ...]

    def _check_operands(self, other):
        if type(other) is Set:
            if other is not self._superset:
                raise TypeError("Superset mismatch: self._superset (%s) != other (%s)" % (self._superset, other))
        elif type(other) is Subset:
            if self._superset is not other._superset:
                raise TypeError("Unable to perform set operation between subsets of mismatching supersets (%s != %s)" % (self._superset, other._superset))
        else:
            raise TypeError("Unable to perform set operations between `Subset` and %s." % (type(other), ))

    def intersection(self, other):
        self._check_operands(other)
        if other is self._superset:
            return self
        else:
            return type(self)(self._superset, np.intersect1d(self._indices, other._indices))

    def union(self, other):
        self._check_operands(other)
        if other is self._superset:
            return other
        else:
            return type(self)(self._superset, np.union1d(self._indices, other._indices))

    def difference(self, other):
        self._check_operands(other)
        if other is self._superset:
            return Subset(other, [])
        else:
            return type(self)(self._superset, np.setdiff1d(self._indices, other._indices))

    def symmetric_difference(self, other):
        self._check_operands(other)
        if other is self._superset:
            return other.symmetric_difference(self)
        else:
            return type(self)(self._superset, np.setxor1d(self._indices, other._indices))


class SetPartition(object):
    def __init__(self, set, offset, size):
        self.set = set
        self.offset = offset
        self.size = size


class MixedSet(Set, ObjectCached):
    r"""A container for a bag of :class:`Set`\s."""

    def __init__(self, sets):
        r""":param iterable sets: Iterable of :class:`Set`\s or :class:`ExtrudedSet`\s"""
        if self._initialized:
            return
        self._sets = sets
        assert all(s is None or isinstance(s, GlobalSet) or ((s.layers == self._sets[0].layers).all() if s.layers is not None else True) for s in sets), \
            "All components of a MixedSet must have the same number of layers."
        # TODO: do all sets need the same communicator?
        self.comm = reduce(lambda a, b: a or b, map(lambda s: s if s is None else s.comm, sets))
        self._initialized = True

    @cached_property
    def _kernel_args_(self):
        raise NotImplementedError

    @cached_property
    def _argtypes_(self):
        raise NotImplementedError

    @cached_property
    def _wrapper_cache_key_(self):
        raise NotImplementedError

    @classmethod
    def _process_args(cls, sets, **kwargs):
        sets = [s for s in sets]
        try:
            sets = as_tuple(sets, ExtrudedSet)
        except TypeError:
            sets = as_tuple(sets, (Set, type(None)))
        cache = sets[0]
        return (cache, ) + (sets, ), kwargs

    @classmethod
    def _cache_key(cls, sets, **kwargs):
        return sets

    def __getitem__(self, idx):
        """Return :class:`Set` with index ``idx`` or a given slice of sets."""
        return self._sets[idx]

    @cached_property
    def split(self):
        r"""The underlying tuple of :class:`Set`\s."""
        return self._sets

    @cached_property
    def core_size(self):
        """Core set size. Owned elements not touching halo elements."""
        return sum(s.core_size for s in self._sets)

    @cached_property
    def size(self):
        """Set size, owned elements."""
        return sum(0 if s is None else s.size for s in self._sets)

    @cached_property
    def total_size(self):
        """Total set size, including halo elements."""
        return sum(s.total_size for s in self._sets)

    @cached_property
    def sizes(self):
        """Set sizes: core, owned, execute halo, total."""
        return (self.core_size, self.size, self.total_size)

    @cached_property
    def name(self):
        """User-defined labels."""
        return tuple(s.name for s in self._sets)

    @cached_property
    def halo(self):
        r""":class:`Halo`\s associated with these :class:`Set`\s."""
        halos = tuple(s.halo for s in self._sets)
        return halos if any(halos) else None

    @cached_property
    def _extruded(self):
        return isinstance(self._sets[0], ExtrudedSet)

    @cached_property
    def layers(self):
        """Numbers of layers in the extruded mesh (or None if this MixedSet is not extruded)."""
        return self._sets[0].layers

    def __iter__(self):
        r"""Yield all :class:`Set`\s when iterated over."""
        for s in self._sets:
            yield s

    def __len__(self):
        """Return number of contained :class:`Set`s."""
        return len(self._sets)

    def __pow__(self, e):
        """Derive a :class:`MixedDataSet` with dimensions ``e``"""
        return _make_object('MixedDataSet', self._sets, e)

    def __str__(self):
        return "OP2 MixedSet composed of Sets: %s" % (self._sets,)

    def __repr__(self):
        return "MixedSet(%r)" % (self._sets,)

    def __eq__(self, other):
        return type(self) == type(other) and self._sets == other._sets


class DataSet(ObjectCached):
    """PyOP2 Data Set

    Set used in the op2.Dat structures to specify the dimension of the data.
    """

    @validate_type(('iter_set', Set, SetTypeError),
                   ('dim', (numbers.Integral, tuple, list), DimTypeError),
                   ('name', str, NameTypeError))
    def __init__(self, iter_set, dim=1, name=None):
        if isinstance(iter_set, ExtrudedSet):
            raise NotImplementedError("Not allowed!")
        if self._initialized:
            return
        if isinstance(iter_set, Subset):
            raise NotImplementedError("Deriving a DataSet from a Subset is unsupported")
        self._set = iter_set
        self._dim = as_tuple(dim, numbers.Integral)
        self._cdim = np.prod(self._dim).item()
        self._name = name or "dset_#x%x" % id(self)
        self._initialized = True

    @classmethod
    def _process_args(cls, *args, **kwargs):
        return (args[0], ) + args, kwargs

    @classmethod
    def _cache_key(cls, iter_set, dim=1, name=None):
        return (iter_set, as_tuple(dim, numbers.Integral))

    @cached_property
    def _wrapper_cache_key_(self):
        return (type(self), self.dim, self._set._wrapper_cache_key_)

    def __getstate__(self):
        """Extract state to pickle."""
        return self.__dict__

    def __setstate__(self, d):
        """Restore from pickled state."""
        self.__dict__.update(d)

    # Look up any unspecified attributes on the _set.
    def __getattr__(self, name):
        """Returns a Set specific attribute."""
        value = getattr(self.set, name)
        setattr(self, name, value)
        return value

    def __getitem__(self, idx):
        """Allow index to return self"""
        assert idx == 0
        return self

    @cached_property
    def dim(self):
        """The shape tuple of the values for each element of the set."""
        return self._dim

    @cached_property
    def cdim(self):
        """The scalar number of values for each member of the set. This is
        the product of the dim tuple."""
        return self._cdim

    @cached_property
    def name(self):
        """Returns the name of the data set."""
        return self._name

    @cached_property
    def set(self):
        """Returns the parent set of the data set."""
        return self._set

    def __iter__(self):
        """Yield self when iterated over."""
        yield self

    def __len__(self):
        """This is not a mixed type and therefore of length 1."""
        return 1

    def __str__(self):
        return "OP2 DataSet: %s on set %s, with dim %s" % \
            (self._name, self._set, self._dim)

    def __repr__(self):
        return "DataSet(%r, %r, %r)" % (self._set, self._dim, self._name)

    def __contains__(self, dat):
        """Indicate whether a given Dat is compatible with this DataSet."""
        return dat.dataset == self


class GlobalDataSet(DataSet):
    """A proxy :class:`DataSet` for use in a :class:`Sparsity` where the
    matrix has :class:`Global` rows or columns."""

    def __init__(self, global_):
        """
        :param global_: The :class:`Global` on which this object is based."""

        self._global = global_
        self._globalset = GlobalSet(comm=self.comm)
        self._name = "gdset_#x%x" % id(self)

    @classmethod
    def _cache_key(cls, *args):
        return None

    @cached_property
    def dim(self):
        """The shape tuple of the values for each element of the set."""
        return self._global._dim

    @cached_property
    def cdim(self):
        """The scalar number of values for each member of the set. This is
        the product of the dim tuple."""
        return self._global._cdim

    @cached_property
    def name(self):
        """Returns the name of the data set."""
        return self._global._name

    @cached_property
    def comm(self):
        """Return the communicator on which the set is defined."""
        return self._global.comm

    @cached_property
    def set(self):
        """Returns the parent set of the data set."""
        return self._globalset

    @cached_property
    def size(self):
        """The number of local entries in the Dataset (1 on rank 0)"""
        return 1 if MPI.comm.rank == 0 else 0

    def __iter__(self):
        """Yield self when iterated over."""
        yield self

    def __len__(self):
        """This is not a mixed type and therefore of length 1."""
        return 1

    def __str__(self):
        return "OP2 GlobalDataSet: %s on Global %s" % \
            (self._name, self._global)

    def __repr__(self):
        return "GlobalDataSet(%r)" % (self._global)


class MixedDataSet(DataSet, ObjectCached):
    r"""A container for a bag of :class:`DataSet`\s.

    Initialized either from a :class:`MixedSet` and an iterable or iterator of
    ``dims`` of corresponding length ::

        mdset = op2.MixedDataSet(mset, [dim1, ..., dimN])

    or from a tuple of :class:`Set`\s and an iterable of ``dims`` of
    corresponding length ::

        mdset = op2.MixedDataSet([set1, ..., setN], [dim1, ..., dimN])

    If all ``dims`` are to be the same, they can also be given as an
    :class:`int` for either of above invocations ::

        mdset = op2.MixedDataSet(mset, dim)
        mdset = op2.MixedDataSet([set1, ..., setN], dim)

    Initialized from a :class:`MixedSet` without explicitly specifying ``dims``
    they default to 1 ::

        mdset = op2.MixedDataSet(mset)

    Initialized from an iterable or iterator of :class:`DataSet`\s and/or
    :class:`Set`\s, where :class:`Set`\s are implicitly upcast to
    :class:`DataSet`\s of dim 1 ::

        mdset = op2.MixedDataSet([dset1, ..., dsetN])
    """

    def __init__(self, arg, dims=None):
        r"""
        :param arg:  a :class:`MixedSet` or an iterable or a generator
                     expression of :class:`Set`\s or :class:`DataSet`\s or a
                     mixture of both
        :param dims: `None` (the default) or an :class:`int` or an iterable or
                     generator expression of :class:`int`\s, which **must** be
                     of same length as `arg`

        .. Warning ::
            When using generator expressions for ``arg`` or ``dims``, these
            **must** terminate or else will cause an infinite loop.
        """
        if self._initialized:
            return
        self._dsets = arg
        self._initialized = True

    @classmethod
    def _process_args(cls, arg, dims=None):
        # If the second argument is not None it is expect to be a scalar dim
        # or an iterable of dims and the first is expected to be a MixedSet or
        # an iterable of Sets
        if dims is not None:
            # If arg is a MixedSet, get its Sets tuple
            sets = arg.split if isinstance(arg, MixedSet) else tuple(arg)
            # If dims is a scalar, turn it into a tuple of right length
            dims = (dims,) * len(sets) if isinstance(dims, int) else tuple(dims)
            if len(sets) != len(dims):
                raise ValueError("Got MixedSet of %d Sets but %s dims" %
                                 (len(sets), len(dims)))
            dsets = tuple(s ** d for s, d in zip(sets, dims))
        # Otherwise expect the first argument to be an iterable of Sets and/or
        # DataSets and upcast Sets to DataSets as necessary
        else:
            arg = [s if isinstance(s, DataSet) else s ** 1 for s in arg]
            dsets = as_tuple(arg, type=DataSet)

        return (dsets[0].set, ) + (dsets, ), {}

    @classmethod
    def _cache_key(cls, arg, dims=None):
        return arg

    @cached_property
    def _wrapper_cache_key_(self):
        raise NotImplementedError

    def __getitem__(self, idx):
        """Return :class:`DataSet` with index ``idx`` or a given slice of datasets."""
        return self._dsets[idx]

    @cached_property
    def split(self):
        r"""The underlying tuple of :class:`DataSet`\s."""
        return self._dsets

    @cached_property
    def dim(self):
        """The shape tuple of the values for each element of the sets."""
        return tuple(s.dim for s in self._dsets)

    @cached_property
    def cdim(self):
        """The sum of the scalar number of values for each member of the sets.
        This is the sum of products of the dim tuples."""
        return sum(s.cdim for s in self._dsets)

    @cached_property
    def name(self):
        """Returns the name of the data sets."""
        return tuple(s.name for s in self._dsets)

    @cached_property
    def set(self):
        """Returns the :class:`MixedSet` this :class:`MixedDataSet` is
        defined on."""
        return MixedSet(s.set for s in self._dsets)

    def __iter__(self):
        r"""Yield all :class:`DataSet`\s when iterated over."""
        for ds in self._dsets:
            yield ds

    def __len__(self):
        """Return number of contained :class:`DataSet`s."""
        return len(self._dsets)

    def __str__(self):
        return "OP2 MixedDataSet composed of DataSets: %s" % (self._dsets,)

    def __repr__(self):
        return "MixedDataSet(%r)" % (self._dsets,)


class Halo(object, metaclass=abc.ABCMeta):

    """A description of a halo associated with a :class:`Set`.

    The halo object describes which :class:`Set` elements are sent
    where, and which :class:`Set` elements are received from where.
    """

    @abc.abstractproperty
    def comm(self):
        """The MPI communicator for this halo."""
        pass

    @abc.abstractproperty
    def local_to_global_numbering(self):
        """The mapping from process-local to process-global numbers for this halo."""
        pass

    @abc.abstractmethod
    def global_to_local_begin(self, dat, insert_mode):
        """Begin an exchange from global (assembled) to local (ghosted) representation.

        :arg dat: The :class:`Dat` to exchange.
        :arg insert_mode: The insertion mode.
        """
        pass

    @abc.abstractmethod
    def global_to_local_end(self, dat, insert_mode):
        """Finish an exchange from global (assembled) to local (ghosted) representation.

        :arg dat: The :class:`Dat` to exchange.
        :arg insert_mode: The insertion mode.
        """
        pass

    @abc.abstractmethod
    def local_to_global_begin(self, dat, insert_mode):
        """Begin an exchange from local (ghosted) to global (assembled) representation.

        :arg dat: The :class:`Dat` to exchange.
        :arg insert_mode: The insertion mode.
        """
        pass

    @abc.abstractmethod
    def local_to_global_end(self, dat, insert_mode):
        """Finish an exchange from local (ghosted) to global (assembled) representation.

        :arg dat: The :class:`Dat` to exchange.
        :arg insert_mode: The insertion mode.
        """
        pass


class DataCarrier(object):

    """Abstract base class for OP2 data.

    Actual objects will be :class:`DataCarrier` objects of rank 0
    (:class:`Global`), rank 1 (:class:`Dat`), or rank 2
    (:class:`Mat`)"""

    @cached_property
    def dtype(self):
        """The Python type of the data."""
        return self._data.dtype

    @cached_property
    def ctype(self):
        """The c type of the data."""
        return as_cstr(self.dtype)

    @cached_property
    def name(self):
        """User-defined label."""
        return self._name

    @cached_property
    def dim(self):
        """The shape tuple of the values for each element of the object."""
        return self._dim

    @cached_property
    def cdim(self):
        """The scalar number of values for each member of the object. This is
        the product of the dim tuple."""
        return self._cdim


class _EmptyDataMixin(object):
    """A mixin for :class:`Dat` and :class:`Global` objects that takes
    care of allocating data on demand if the user has passed nothing
    in.

    Accessing the :attr:`_data` property allocates a zeroed data array
    if it does not already exist.
    """
    def __init__(self, data, dtype, shape):
        if data is None:
            self._dtype = np.dtype(dtype if dtype is not None else ScalarType)
        else:
            self._numpy_data = verify_reshape(data, dtype, shape, allow_none=True)
            self._dtype = self._data.dtype

    @cached_property
    def _data(self):
        """Return the user-provided data buffer, or a zeroed buffer of
        the correct size if none was provided."""
        if not self._is_allocated:
            self._numpy_data = np.zeros(self.shape, dtype=self._dtype)
        return self._numpy_data

    @property
    def _is_allocated(self):
        """Return True if the data buffer has been allocated."""
        return hasattr(self, '_numpy_data')


class Dat(DataCarrier, _EmptyDataMixin):
    """OP2 vector data. A :class:`Dat` holds values on every element of a
    :class:`DataSet`.

    If a :class:`Set` is passed as the ``dataset`` argument, rather
    than a :class:`DataSet`, the :class:`Dat` is created with a default
    :class:`DataSet` dimension of 1.

    If a :class:`Dat` is passed as the ``dataset`` argument, a copy is
    returned.

    It is permissible to pass `None` as the `data` argument.  In this
    case, allocation of the data buffer is postponed until it is
    accessed.

    .. note::
        If the data buffer is not passed in, it is implicitly
        initialised to be zero.

    When a :class:`Dat` is passed to :func:`pyop2.op2.par_loop`, the map via
    which indirection occurs and the access descriptor are passed by
    calling the :class:`Dat`. For instance, if a :class:`Dat` named ``D`` is
    to be accessed for reading via a :class:`Map` named ``M``, this is
    accomplished by ::

      D(pyop2.READ, M)

    The :class:`Map` through which indirection occurs can be indexed
    using the index notation described in the documentation for the
    :class:`Map`. Direct access to a Dat is accomplished by
    omitting the path argument.

    :class:`Dat` objects support the pointwise linear algebra operations
    ``+=``, ``*=``, ``-=``, ``/=``, where ``*=`` and ``/=`` also support
    multiplication / division by a scalar.
    """

    _zero_kernels = {}
    """Class-level cache for zero kernels."""

    _modes = [READ, WRITE, RW, INC, MIN, MAX]

    @cached_property
    def pack(self):
        from pyop2.codegen.builder import DatPack
        return DatPack

    @validate_type(('dataset', (DataCarrier, DataSet, Set), DataSetTypeError),
                   ('name', str, NameTypeError))
    @validate_dtype(('dtype', None, DataTypeError))
    def __init__(self, dataset, data=None, dtype=None, name=None):

        if isinstance(dataset, Dat):
            self.__init__(dataset.dataset, None, dtype=dataset.dtype,
                          name="copy_of_%s" % dataset.name)
            dataset.copy(self)
            return
        if type(dataset) is Set or type(dataset) is ExtrudedSet:
            # If a Set, rather than a dataset is passed in, default to
            # a dataset dimension of 1.
            dataset = dataset ** 1
        self._shape = (dataset.total_size,) + (() if dataset.cdim == 1 else dataset.dim)
        _EmptyDataMixin.__init__(self, data, dtype, self._shape)

        self._dataset = dataset
        self.comm = dataset.comm
        self.halo_valid = True
        self._name = name or "dat_#x%x" % id(self)

    @cached_property
    def _kernel_args_(self):
        return (self._data.ctypes.data, )

    @cached_property
    def _argtypes_(self):
        return (ctypes.c_voidp, )

    @cached_property
    def _wrapper_cache_key_(self):
        return (type(self), self.dtype, self._dataset._wrapper_cache_key_)

    @validate_in(('access', _modes, ModeValueError))
    def __call__(self, access, path=None):
        if configuration["type_check"] and path and path.toset != self.dataset.set:
            raise MapValueError("To Set of Map does not match Set of Dat.")
        return _make_object('Arg', data=self, map=path, access=access)

    def __getitem__(self, idx):
        """Return self if ``idx`` is 0, raise an error otherwise."""
        if idx != 0:
            raise IndexValueError("Can only extract component 0 from %r" % self)
        return self

    @cached_property
    def split(self):
        """Tuple containing only this :class:`Dat`."""
        return (self,)

    @cached_property
    def dataset(self):
        """:class:`DataSet` on which the Dat is defined."""
        return self._dataset

    @cached_property
    def dim(self):
        """The shape of the values for each element of the object."""
        return self.dataset.dim

    @cached_property
    def cdim(self):
        """The scalar number of values for each member of the object. This is
        the product of the dim tuple."""
        return self.dataset.cdim

    @property
    @collective
    def data(self):
        """Numpy array containing the data values.

        With this accessor you are claiming that you will modify
        the values you get back.  If you only need to look at the
        values, use :meth:`data_ro` instead.

        This only shows local values, to see the halo values too use
        :meth:`data_with_halos`.

        """
        if self.dataset.total_size > 0 and self._data.size == 0 and self.cdim > 0:
            raise RuntimeError("Illegal access: no data associated with this Dat!")
        self.halo_valid = False
        v = self._data[:self.dataset.size].view()
        v.setflags(write=True)
        return v

    @property
    @collective
    def data_with_halos(self):
        r"""A view of this :class:`Dat`\s data.

        This accessor marks the :class:`Dat` as dirty, see
        :meth:`data` for more details on the semantics.

        With this accessor, you get to see up to date halo values, but
        you should not try and modify them, because they will be
        overwritten by the next halo exchange."""
        self.global_to_local_begin(RW)
        self.global_to_local_end(RW)
        self.halo_valid = False
        v = self._data.view()
        v.setflags(write=True)
        return v

    @property
    @collective
    def data_ro(self):
        """Numpy array containing the data values.  Read-only.

        With this accessor you are not allowed to modify the values
        you get back.  If you need to do so, use :meth:`data` instead.

        This only shows local values, to see the halo values too use
        :meth:`data_ro_with_halos`.

        """
        if self.dataset.total_size > 0 and self._data.size == 0 and self.cdim > 0:
            raise RuntimeError("Illegal access: no data associated with this Dat!")
        v = self._data[:self.dataset.size].view()
        v.setflags(write=False)
        return v

    @property
    @collective
    def data_ro_with_halos(self):
        r"""A view of this :class:`Dat`\s data.

        This accessor does not mark the :class:`Dat` as dirty, and is
        a read only view, see :meth:`data_ro` for more details on the
        semantics.

        With this accessor, you get to see up to date halo values, but
        you should not try and modify them, because they will be
        overwritten by the next halo exchange.

        """
        self.global_to_local_begin(READ)
        self.global_to_local_end(READ)
        v = self._data.view()
        v.setflags(write=False)
        return v

    def save(self, filename):
        """Write the data array to file ``filename`` in NumPy format."""
        np.save(filename, self.data_ro)

    def load(self, filename):
        """Read the data stored in file ``filename`` into a NumPy array
        and store the values in :meth:`_data`.
        """
        # The np.save method appends a .npy extension to the file name
        # if the user has not supplied it. However, np.load does not,
        # so we need to handle this ourselves here.
        if(filename[-4:] != ".npy"):
            filename = filename + ".npy"

        if isinstance(self.data, tuple):
            # MixedDat case
            for d, d_from_file in zip(self.data, np.load(filename)):
                d[:] = d_from_file[:]
        else:
            self.data[:] = np.load(filename)

    @cached_property
    def shape(self):
        return self._shape

    @cached_property
    def dtype(self):
        return self._dtype

    @cached_property
    def nbytes(self):
        """Return an estimate of the size of the data associated with this
        :class:`Dat` in bytes. This will be the correct size of the data
        payload, but does not take into account the (presumably small)
        overhead of the object and its metadata.

        Note that this is the process local memory usage, not the sum
        over all MPI processes.
        """

        return self.dtype.itemsize * self.dataset.total_size * self.dataset.cdim

    @collective
    def zero(self, subset=None):
        """Zero the data associated with this :class:`Dat`

        :arg subset: A :class:`Subset` of entries to zero (optional)."""
        if subset is None:
            self.data[:] = 0
        else:
            self.data[subset.indices] = 0
        return self

    @collective
    def copy(self, other, subset=None):
        """Copy the data in this :class:`Dat` into another.

        :arg other: The destination :class:`Dat`
        :arg subset: A :class:`Subset` of elements to copy (optional)"""
        if other is self:
            return
<<<<<<< HEAD
        if subset is None:
            other.data[:] = self.data_ro
        else:
            other.data[subset.indices] = self.data_ro[subset.indices]
=======
        self._copy_parloop(other, subset=subset).compute()

    @collective
    def _copy_parloop(self, other, subset=None):
        """Create the :class:`ParLoop` implementing copy."""
        if not hasattr(self, '_copy_kernel'):
            import islpy as isl
            import pymbolic.primitives as p
            inames = isl.make_zero_and_vars(["i"])
            domain = (inames[0].le_set(inames["i"])) & (inames["i"].lt_set(inames[0] + self.cdim))
            _other = p.Variable("other")
            _self = p.Variable("self")
            i = p.Variable("i")
            insn = loopy.Assignment(_other.index(i), _self.index(i), within_inames=frozenset(["i"]))
            data = [loopy.GlobalArg("self", dtype=self.dtype, shape=(self.cdim,)),
                    loopy.GlobalArg("other", dtype=other.dtype, shape=(other.cdim,))]
            knl = loopy.make_function([domain], [insn], data, name="copy", target=loopy.CTarget(), lang_version=(2018, 2))

            self._copy_kernel = _make_object('Kernel', knl, 'copy')
        return _make_object('ParLoop', self._copy_kernel,
                            subset or self.dataset.set,
                            self(READ), other(WRITE))
>>>>>>> edf5b3a5

    def __iter__(self):
        """Yield self when iterated over."""
        yield self

    def __len__(self):
        """This is not a mixed type and therefore of length 1."""
        return 1

    def __str__(self):
        return "OP2 Dat: %s on (%s) with datatype %s" \
               % (self._name, self._dataset, self.dtype.name)

    def __repr__(self):
        return "Dat(%r, None, %r, %r)" \
               % (self._dataset, self.dtype, self._name)

    def _check_shape(self, other):
        if other.dataset.dim != self.dataset.dim:
            raise ValueError('Mismatched shapes in operands %s and %s',
                             self.dataset.dim, other.dataset.dim)

    def _op_kernel(self, op, globalp, dtype):
        key = (op, globalp, dtype)
        try:
            if not hasattr(self, "_op_kernel_cache"):
                self._op_kernel_cache = {}
            return self._op_kernel_cache[key]
        except KeyError:
            pass
        import islpy as isl
        import pymbolic.primitives as p
        name = "binop_%s" % op.__name__
        inames = isl.make_zero_and_vars(["i"])
        domain = (inames[0].le_set(inames["i"])) & (inames["i"].lt_set(inames[0] + self.cdim))
        _other = p.Variable("other")
        _self = p.Variable("self")
        _ret = p.Variable("ret")
        i = p.Variable("i")
        lhs = _ret.index(i)
        if globalp:
            rhs = _other.index(0)
            rshape = (1, )
        else:
            rhs = _other.index(i)
            rshape = (self.cdim, )
        insn = loopy.Assignment(lhs, op(_self.index(i), rhs), within_inames=frozenset(["i"]))
        data = [loopy.GlobalArg("self", dtype=self.dtype, shape=(self.cdim,)),
                loopy.GlobalArg("other", dtype=dtype, shape=rshape),
                loopy.GlobalArg("ret", dtype=self.dtype, shape=(self.cdim,))]
        knl = loopy.make_function([domain], [insn], data, name=name, target=loopy.CTarget(), lang_version=(2018, 2))
        return self._op_kernel_cache.setdefault(key, _make_object('Kernel', knl, name))

    def _op(self, other, op):
        ret = _make_object('Dat', self.dataset, None, self.dtype)
        if np.isscalar(other):
            other = _make_object('Global', 1, data=other)
            globalp = True
        else:
            self._check_shape(other)
            globalp = False
        par_loop(self._op_kernel(op, globalp, other.dtype),
                 self.dataset.set, self(READ), other(READ), ret(WRITE))
        return ret

    def _iop_kernel(self, op, globalp, other_is_self, dtype):
        key = (op, globalp, other_is_self, dtype)
        try:
            if not hasattr(self, "_iop_kernel_cache"):
                self._iop_kernel_cache = {}
            return self._iop_kernel_cache[key]
        except KeyError:
            pass
        import islpy as isl
        import pymbolic.primitives as p
        name = "iop_%s" % op.__name__
        inames = isl.make_zero_and_vars(["i"])
        domain = (inames[0].le_set(inames["i"])) & (inames["i"].lt_set(inames[0] + self.cdim))
        _other = p.Variable("other")
        _self = p.Variable("self")
        i = p.Variable("i")
        lhs = _self.index(i)
        rshape = (self.cdim, )
        if globalp:
            rhs = _other.index(0)
            rshape = (1, )
        elif other_is_self:
            rhs = _self.index(i)
        else:
            rhs = _other.index(i)
        insn = loopy.Assignment(lhs, op(lhs, rhs), within_inames=frozenset(["i"]))
        data = [loopy.GlobalArg("self", dtype=self.dtype, shape=(self.cdim,))]
        if not other_is_self:
            data.append(loopy.GlobalArg("other", dtype=dtype, shape=rshape))
        knl = loopy.make_function([domain], [insn], data, name=name, target=loopy.CTarget(), lang_version=(2018, 2))
        return self._iop_kernel_cache.setdefault(key, _make_object('Kernel', knl, name))

    def _inner_kernel(self, dtype):
        try:
            if not hasattr(self, "_inner_kernel_cache"):
                self._inner_kernel_cache = {}
            return self._inner_kernel_cache[dtype]
        except KeyError:
            pass
        import islpy as isl
        import pymbolic.primitives as p
        inames = isl.make_zero_and_vars(["i"])
        domain = (inames[0].le_set(inames["i"])) & (inames["i"].lt_set(inames[0] + self.cdim))
        _self = p.Variable("self")
        _other = p.Variable("other")
        _ret = p.Variable("ret")
        _conj = p.Variable("conj") if dtype.kind == "c" else lambda x: x
        i = p.Variable("i")
        insn = loopy.Assignment(_ret[0], _ret[0] + _self[i]*_conj(_other[i]),
                                within_inames=frozenset(["i"]))
        data = [loopy.GlobalArg("self", dtype=self.dtype, shape=(self.cdim,)),
                loopy.GlobalArg("other", dtype=dtype, shape=(self.cdim,)),
                loopy.GlobalArg("ret", dtype=self.dtype, shape=(1,))]
        knl = loopy.make_function([domain], [insn], data, name="inner", target=loopy.CTarget(), lang_version=(2018, 2))
        k = _make_object('Kernel', knl, "inner")
        return self._inner_kernel_cache.setdefault(dtype, k)

    def inner(self, other):
        """Compute the l2 inner product of the flattened :class:`Dat`

        :arg other: the other :class:`Dat` to compute the inner
             product against. The complex conjugate of this is taken.

        """
        self._check_shape(other)
        ret = _make_object('Global', 1, data=0, dtype=self.dtype)
        par_loop(self._inner_kernel(other.dtype), self.dataset.set,
                 self(READ), other(READ), ret(INC))
        return ret.data_ro[0]

    @property
    def norm(self):
        """Compute the l2 norm of this :class:`Dat`

        .. note::

           This acts on the flattened data (see also :meth:`inner`)."""
        from math import sqrt
        return sqrt(self.inner(self).real)

    def __pos__(self):
        pos = _make_object('Dat', self)
        return pos

    def __add__(self, other):
        """Pointwise addition of fields."""
        return self._op(other, operator.add)

    def __radd__(self, other):
        """Pointwise addition of fields.

        self.__radd__(other) <==> other + self."""
        return self + other

    @cached_property
    def _neg_kernel(self):
        # Copy and negate in one go.
        import islpy as isl
        import pymbolic.primitives as p
        name = "neg"
        inames = isl.make_zero_and_vars(["i"])
        domain = (inames[0].le_set(inames["i"])) & (inames["i"].lt_set(inames[0] + self.cdim))
        lvalue = p.Variable("other")
        rvalue = p.Variable("self")
        i = p.Variable("i")
        insn = loopy.Assignment(lvalue.index(i), -rvalue.index(i), within_inames=frozenset(["i"]))
        data = [loopy.GlobalArg("other", dtype=self.dtype, shape=(self.cdim,)),
                loopy.GlobalArg("self", dtype=self.dtype, shape=(self.cdim,))]
        knl = loopy.make_function([domain], [insn], data, name=name, target=loopy.CTarget(), lang_version=(2018, 2))
        return _make_object('Kernel', knl, name)

    def __neg__(self):
        neg = _make_object('Dat', self.dataset, dtype=self.dtype)
        par_loop(self._neg_kernel, self.dataset.set, neg(WRITE), self(READ))
        return neg

    def __sub__(self, other):
        """Pointwise subtraction of fields."""
        return self._op(other, operator.sub)

    def __rsub__(self, other):
        """Pointwise subtraction of fields.

        self.__rsub__(other) <==> other - self."""
        ret = -self
        ret += other
        return ret

    def __mul__(self, other):
        """Pointwise multiplication or scaling of fields."""
        return self._op(other, operator.mul)

    def __rmul__(self, other):
        """Pointwise multiplication or scaling of fields.

        self.__rmul__(other) <==> other * self."""
        return self.__mul__(other)

    def __truediv__(self, other):
        """Pointwise division or scaling of fields."""
        return self._op(other, operator.truediv)

    __div__ = __truediv__  # Python 2 compatibility

    def __iadd__(self, other):
        """Pointwise addition of fields."""
        from numbers import Number
        if other is not None:
            if isinstance(other, Number):
                self.data[:] += other
            else:
                self._check_shape(other)
                self.data[:] += other.data_ro
        return self

    def __isub__(self, other):
        """Pointwise subtraction of fields."""
        from numbers import Number
        if other is not None:
            if isinstance(other, Number):
                self.data[:] -= other
            else:
                self._check_shape(other)
                self.data[:] -= other.data_ro
        return self

    def __imul__(self, other):
        """Pointwise multiplication or scaling of fields."""
        from numbers import Number
        if isinstance(other, Number):
            self.data[:] *= other
        else:
            self._check_shape(other)
            self.data[:] *= other.data_ro
        return self

    def __itruediv__(self, other):
        """Pointwise division or scaling of fields."""
        from numbers import Number
        if isinstance(other, Number):
            self.data[:] /= other
        else:
            self._check_shape(other)
            self.data[:] /= other.data_ro
        return self

    __idiv__ = __itruediv__  # Python 2 compatibility

    @collective
    def global_to_local_begin(self, access_mode):
        """Begin a halo exchange from global to ghosted representation.

        :kwarg access_mode: Mode with which the data will subsequently
           be accessed."""
        halo = self.dataset.halo
        if halo is None:
            return
        if not self.halo_valid and access_mode in {READ, RW}:
            halo.global_to_local_begin(self, WRITE)
        elif access_mode in {INC, MIN, MAX}:
            min_, max_ = dtype_limits(self.dtype)
            val = {MAX: min_, MIN: max_, INC: 0}[access_mode]
            self._data[self.dataset.size:] = val
        else:
            # WRITE
            pass

    @collective
    def global_to_local_end(self, access_mode):
        """End a halo exchange from global to ghosted representation.

        :kwarg access_mode: Mode with which the data will subsequently
           be accessed."""
        halo = self.dataset.halo
        if halo is None:
            return
        if not self.halo_valid and access_mode in {READ, RW}:
            halo.global_to_local_end(self, WRITE)
            self.halo_valid = True
        elif access_mode in {INC, MIN, MAX}:
            self.halo_valid = False
        else:
            # WRITE
            pass

    @collective
    def local_to_global_begin(self, insert_mode):
        """Begin a halo exchange from ghosted to global representation.

        :kwarg insert_mode: insertion mode (an access descriptor)"""
        halo = self.dataset.halo
        if halo is None:
            return
        halo.local_to_global_begin(self, insert_mode)

    @collective
    def local_to_global_end(self, insert_mode):
        """End a halo exchange from ghosted to global representation.

        :kwarg insert_mode: insertion mode (an access descriptor)"""
        halo = self.dataset.halo
        if halo is None:
            return
        halo.local_to_global_end(self, insert_mode)
        self.halo_valid = False


class DatView(Dat):
    """An indexed view into a :class:`Dat`.

    This object can be used like a :class:`Dat` but the kernel will
    only see the requested index, rather than the full data.

    :arg dat: The :class:`Dat` to create a view into.
    :arg index: The component to select a view of.
    """
    def __init__(self, dat, index):
        index = as_tuple(index)
        assert len(index) == len(dat.dim)
        for i, d in zip(index, dat.dim):
            if not (0 <= i < d):
                raise IndexValueError("Can't create DatView with index %s for Dat with shape %s" % (index, dat.dim))
        self.index = index
        # Point at underlying data
        super(DatView, self).__init__(dat.dataset,
                                      dat._data,
                                      dtype=dat.dtype,
                                      name="view[%s](%s)" % (index, dat.name))
        self._parent = dat

    @cached_property
    def _kernel_args_(self):
        return self._parent._kernel_args_

    @cached_property
    def _argtypes_(self):
        return self._parent._argtypes_

    @cached_property
    def _wrapper_cache_key_(self):
        return (type(self), self.index, self._parent._wrapper_cache_key_)

    @cached_property
    def cdim(self):
        return 1

    @cached_property
    def dim(self):
        return (1, )

    @cached_property
    def shape(self):
        return (self.dataset.total_size, )

    @property
    def data(self):
        full = self._parent.data
        idx = (slice(None), *self.index)
        return full[idx]

    @property
    def data_ro(self):
        full = self._parent.data_ro
        idx = (slice(None), *self.index)
        return full[idx]

    @property
    def data_with_halos(self):
        full = self._parent.data_with_halos
        idx = (slice(None), *self.index)
        return full[idx]

    @property
    def data_ro_with_halos(self):
        full = self._parent.data_ro_with_halos
        idx = (slice(None), *self.index)
        return full[idx]


class MixedDat(Dat):
    r"""A container for a bag of :class:`Dat`\s.

    Initialized either from a :class:`MixedDataSet`, a :class:`MixedSet`, or
    an iterable of :class:`DataSet`\s and/or :class:`Set`\s, where all the
    :class:`Set`\s are implcitly upcast to :class:`DataSet`\s ::

        mdat = op2.MixedDat(mdset)
        mdat = op2.MixedDat([dset1, ..., dsetN])

    or from an iterable of :class:`Dat`\s ::

        mdat = op2.MixedDat([dat1, ..., datN])
    """

    def __init__(self, mdset_or_dats):
        def what(x):
            if isinstance(x, (Global, GlobalDataSet, GlobalSet)):
                return "Global"
            elif isinstance(x, (Dat, DataSet, Set)):
                return "Dat"
            else:
                raise DataSetTypeError("Huh?!")
        if isinstance(mdset_or_dats, MixedDat):
            self._dats = tuple(_make_object(what(d), d) for d in mdset_or_dats)
        else:
            self._dats = tuple(d if isinstance(d, (Dat, Global)) else _make_object(what(d), d) for d in mdset_or_dats)
        if not all(d.dtype == self._dats[0].dtype for d in self._dats):
            raise DataValueError('MixedDat with different dtypes is not supported')
        # TODO: Think about different communicators on dats (c.f. MixedSet)
        self.comm = self._dats[0].comm

    @cached_property
    def _kernel_args_(self):
        return tuple(itertools.chain(*(d._kernel_args_ for d in self)))

    @cached_property
    def _argtypes_(self):
        return tuple(itertools.chain(*(d._argtypes_ for d in self)))

    @cached_property
    def _wrapper_cache_key_(self):
        return (type(self),) + tuple(d._wrapper_cache_key_ for d in self)

    def __getitem__(self, idx):
        """Return :class:`Dat` with index ``idx`` or a given slice of Dats."""
        return self._dats[idx]

    @cached_property
    def dtype(self):
        """The NumPy dtype of the data."""
        return self._dats[0].dtype

    @cached_property
    def split(self):
        r"""The underlying tuple of :class:`Dat`\s."""
        return self._dats

    @cached_property
    def dataset(self):
        r""":class:`MixedDataSet`\s this :class:`MixedDat` is defined on."""
        return _make_object('MixedDataSet', tuple(s.dataset for s in self._dats))

    @cached_property
    def _data(self):
        """Return the user-provided data buffer, or a zeroed buffer of
        the correct size if none was provided."""
        return tuple(d._data for d in self)

    @property
    @collective
    def data(self):
        """Numpy arrays containing the data excluding halos."""
        return tuple(s.data for s in self._dats)

    @property
    @collective
    def data_with_halos(self):
        """Numpy arrays containing the data including halos."""
        return tuple(s.data_with_halos for s in self._dats)

    @property
    @collective
    def data_ro(self):
        """Numpy arrays with read-only data excluding halos."""
        return tuple(s.data_ro for s in self._dats)

    @property
    @collective
    def data_ro_with_halos(self):
        """Numpy arrays with read-only data including halos."""
        return tuple(s.data_ro_with_halos for s in self._dats)

    @property
    def halo_valid(self):
        """Does this Dat have up to date halos?"""
        return all(s.halo_valid for s in self)

    @halo_valid.setter
    def halo_valid(self, val):
        """Indictate whether this Dat requires a halo update"""
        for d in self:
            d.halo_valid = val

    @collective
    def global_to_local_begin(self, access_mode):
        for s in self:
            s.global_to_local_begin(access_mode)

    @collective
    def global_to_local_end(self, access_mode):
        for s in self:
            s.global_to_local_end(access_mode)

    @collective
    def local_to_global_begin(self, insert_mode):
        for s in self:
            s.local_to_global_begin(insert_mode)

    @collective
    def local_to_global_end(self, insert_mode):
        for s in self:
            s.local_to_global_end(insert_mode)

    @collective
    def zero(self, subset=None):
        """Zero the data associated with this :class:`MixedDat`.

        :arg subset: optional subset of entries to zero (not implemented)."""
        if subset is not None:
            raise NotImplementedError("Subsets of mixed sets not implemented")
        for d in self._dats:
            d.zero()

    @cached_property
    def nbytes(self):
        """Return an estimate of the size of the data associated with this
        :class:`MixedDat` in bytes. This will be the correct size of the data
        payload, but does not take into account the (presumably small)
        overhead of the object and its metadata.

        Note that this is the process local memory usage, not the sum
        over all MPI processes.
        """

        return np.sum([d.nbytes for d in self._dats])

    @collective
    def copy(self, other, subset=None):
        """Copy the data in this :class:`MixedDat` into another.

        :arg other: The destination :class:`MixedDat`
        :arg subset: Subsets are not supported, this must be :class:`None`"""

        if subset is not None:
            raise NotImplementedError("MixedDat.copy with a Subset is not supported")
        for s, o in zip(self, other):
            s.copy(o)

    def __iter__(self):
        r"""Yield all :class:`Dat`\s when iterated over."""
        for d in self._dats:
            yield d

    def __len__(self):
        r"""Return number of contained :class:`Dats`\s."""
        return len(self._dats)

    def __hash__(self):
        return hash(self._dats)

    def __eq__(self, other):
        r""":class:`MixedDat`\s are equal if all their contained :class:`Dat`\s
        are."""
        return type(self) == type(other) and self._dats == other._dats

    def __ne__(self, other):
        r""":class:`MixedDat`\s are equal if all their contained :class:`Dat`\s
        are."""
        return not self.__eq__(other)

    def __str__(self):
        return "OP2 MixedDat composed of Dats: %s" % (self._dats,)

    def __repr__(self):
        return "MixedDat(%r)" % (self._dats,)

    def inner(self, other):
        """Compute the l2 inner product.

        :arg other: the other :class:`MixedDat` to compute the inner product against"""
        ret = 0
        for s, o in zip(self, other):
            ret += s.inner(o)
        return ret

    def _op(self, other, op):
        ret = []
        if np.isscalar(other):
            for s in self:
                ret.append(op(s, other))
        else:
            self._check_shape(other)
            for s, o in zip(self, other):
                ret.append(op(s, o))
        return _make_object('MixedDat', ret)

    def _iop(self, other, op):
        if np.isscalar(other):
            for s in self:
                op(s, other)
        else:
            self._check_shape(other)
            for s, o in zip(self, other):
                op(s, o)
        return self

    def __pos__(self):
        ret = []
        for s in self:
            ret.append(s.__pos__())
        return _make_object('MixedDat', ret)

    def __neg__(self):
        ret = []
        for s in self:
            ret.append(s.__neg__())
        return _make_object('MixedDat', ret)

    def __add__(self, other):
        """Pointwise addition of fields."""
        return self._op(other, operator.add)

    def __radd__(self, other):
        """Pointwise addition of fields.

        self.__radd__(other) <==> other + self."""
        return self._op(other, operator.add)

    def __sub__(self, other):
        """Pointwise subtraction of fields."""
        return self._op(other, operator.sub)

    def __rsub__(self, other):
        """Pointwise subtraction of fields.

        self.__rsub__(other) <==> other - self."""
        return self._op(other, operator.sub)

    def __mul__(self, other):
        """Pointwise multiplication or scaling of fields."""
        return self._op(other, operator.mul)

    def __rmul__(self, other):
        """Pointwise multiplication or scaling of fields.

        self.__rmul__(other) <==> other * self."""
        return self._op(other, operator.mul)

    def __div__(self, other):
        """Pointwise division or scaling of fields."""
        return self._op(other, operator.div)

    def __iadd__(self, other):
        """Pointwise addition of fields."""
        return self._iop(other, operator.iadd)

    def __isub__(self, other):
        """Pointwise subtraction of fields."""
        return self._iop(other, operator.isub)

    def __imul__(self, other):
        """Pointwise multiplication or scaling of fields."""
        return self._iop(other, operator.imul)

    def __idiv__(self, other):
        """Pointwise division or scaling of fields."""
        return self._iop(other, operator.idiv)


class Global(DataCarrier, _EmptyDataMixin):

    """OP2 global value.

    When a ``Global`` is passed to a :func:`pyop2.op2.par_loop`, the access
    descriptor is passed by `calling` the ``Global``.  For example, if
    a ``Global`` named ``G`` is to be accessed for reading, this is
    accomplished by::

      G(pyop2.READ)

    It is permissible to pass `None` as the `data` argument.  In this
    case, allocation of the data buffer is postponed until it is
    accessed.

    .. note::
        If the data buffer is not passed in, it is implicitly
        initialised to be zero.
    """

    _modes = [READ, INC, MIN, MAX]

    @validate_type(('name', str, NameTypeError))
    def __init__(self, dim, data=None, dtype=None, name=None, comm=None):
        if isinstance(dim, Global):
            # If g is a Global, Global(g) performs a deep copy. This is for compatibility with Dat.
            self.__init__(dim._dim, None, dtype=dim.dtype,
                          name="copy_of_%s" % dim.name, comm=dim.comm)
            dim.copy(self)
            return
        self._dim = as_tuple(dim, int)
        self._cdim = np.prod(self._dim).item()
        _EmptyDataMixin.__init__(self, data, dtype, self._dim)
        self._buf = np.empty(self.shape, dtype=self.dtype)
        self._name = name or "global_#x%x" % id(self)
        self.comm = comm

    @cached_property
    def _kernel_args_(self):
        return (self._data.ctypes.data, )

    @cached_property
    def _argtypes_(self):
        return (ctypes.c_voidp, )

    @cached_property
    def _wrapper_cache_key_(self):
        return (type(self), self.dtype, self.shape)

    @validate_in(('access', _modes, ModeValueError))
    def __call__(self, access, path=None):
        return _make_object('Arg', data=self, access=access)

    def __iter__(self):
        """Yield self when iterated over."""
        yield self

    def __len__(self):
        """This is not a mixed type and therefore of length 1."""
        return 1

    def __getitem__(self, idx):
        """Return self if ``idx`` is 0, raise an error otherwise."""
        if idx != 0:
            raise IndexValueError("Can only extract component 0 from %r" % self)
        return self

    def __str__(self):
        return "OP2 Global Argument: %s with dim %s and value %s" \
            % (self._name, self._dim, self._data)

    def __repr__(self):
        return "Global(%r, %r, %r, %r)" % (self._dim, self._data,
                                           self._data.dtype, self._name)

    @cached_property
    def dataset(self):
        return _make_object('GlobalDataSet', self)

    @property
    def shape(self):
        return self._dim

    @property
    def data(self):
        """Data array."""
        if len(self._data) == 0:
            raise RuntimeError("Illegal access: No data associated with this Global!")
        return self._data

    @property
    def dtype(self):
        return self._dtype

    @property
    def data_ro(self):
        """Data array."""
        view = self.data.view()
        view.setflags(write=False)
        return view

    @data.setter
    def data(self, value):
        self._data[:] = verify_reshape(value, self.dtype, self.dim)

    @property
    def nbytes(self):
        """Return an estimate of the size of the data associated with this
        :class:`Global` in bytes. This will be the correct size of the
        data payload, but does not take into account the overhead of
        the object and its metadata. This renders this method of
        little statistical significance, however it is included to
        make the interface consistent.
        """

        return self.dtype.itemsize * self._cdim

    @collective
    def duplicate(self):
        """Return a deep copy of self."""
        return type(self)(self.dim, data=np.copy(self.data_ro),
                          dtype=self.dtype, name=self.name)

    @collective
    def copy(self, other, subset=None):
        """Copy the data in this :class:`Global` into another.

        :arg other: The destination :class:`Global`
        :arg subset: A :class:`Subset` of elements to copy (optional)"""

        other.data = np.copy(self.data_ro)

    @collective
    def zero(self):
        self._data[...] = 0

    @collective
    def global_to_local_begin(self, access_mode):
        """Dummy halo operation for the case in which a :class:`Global` forms
        part of a :class:`MixedDat`."""
        pass

    @collective
    def global_to_local_end(self, access_mode):
        """Dummy halo operation for the case in which a :class:`Global` forms
        part of a :class:`MixedDat`."""
        pass

    @collective
    def local_to_global_begin(self, insert_mode):
        """Dummy halo operation for the case in which a :class:`Global` forms
        part of a :class:`MixedDat`."""
        pass

    @collective
    def local_to_global_end(self, insert_mode):
        """Dummy halo operation for the case in which a :class:`Global` forms
        part of a :class:`MixedDat`."""
        pass

    def _op(self, other, op):
        ret = type(self)(self.dim, dtype=self.dtype, name=self.name, comm=self.comm)
        if isinstance(other, Global):
            ret.data[:] = op(self.data_ro, other.data_ro)
        else:
            ret.data[:] = op(self.data_ro, other)
        return ret

    def _iop(self, other, op):
        if isinstance(other, Global):
            op(self.data[:], other.data_ro)
        else:
            op(self.data[:], other)
        return self

    def __pos__(self):
        return self.duplicate()

    def __add__(self, other):
        """Pointwise addition of fields."""
        return self._op(other, operator.add)

    def __radd__(self, other):
        """Pointwise addition of fields.

        self.__radd__(other) <==> other + self."""
        return self + other

    def __neg__(self):
        return type(self)(self.dim, data=-np.copy(self.data_ro),
                          dtype=self.dtype, name=self.name)

    def __sub__(self, other):
        """Pointwise subtraction of fields."""
        return self._op(other, operator.sub)

    def __rsub__(self, other):
        """Pointwise subtraction of fields.

        self.__rsub__(other) <==> other - self."""
        ret = -self
        ret += other
        return ret

    def __mul__(self, other):
        """Pointwise multiplication or scaling of fields."""
        return self._op(other, operator.mul)

    def __rmul__(self, other):
        """Pointwise multiplication or scaling of fields.

        self.__rmul__(other) <==> other * self."""
        return self.__mul__(other)

    def __truediv__(self, other):
        """Pointwise division or scaling of fields."""
        return self._op(other, operator.truediv)

    def __iadd__(self, other):
        """Pointwise addition of fields."""
        return self._iop(other, operator.iadd)

    def __isub__(self, other):
        """Pointwise subtraction of fields."""
        return self._iop(other, operator.isub)

    def __imul__(self, other):
        """Pointwise multiplication or scaling of fields."""
        return self._iop(other, operator.imul)

    def __itruediv__(self, other):
        """Pointwise division or scaling of fields."""
        return self._iop(other, operator.itruediv)

    def inner(self, other):
        assert isinstance(other, Global)
        return np.dot(self.data_ro, np.conj(other.data_ro))


class Map(object):

    """OP2 map, a relation between two :class:`Set` objects.

    Each entry in the ``iterset`` maps to ``arity`` entries in the
    ``toset``. When a map is used in a :func:`pyop2.op2.par_loop`, it is
    possible to use Python index notation to select an individual entry on the
    right hand side of this map. There are three possibilities:

    * No index. All ``arity`` :class:`Dat` entries will be passed to the
      kernel.
    * An integer: ``some_map[n]``. The ``n`` th entry of the
      map result will be passed to the kernel.
    """

    dtype = IntType

    @validate_type(('iterset', Set, SetTypeError), ('toset', Set, SetTypeError),
                   ('arity', numbers.Integral, ArityTypeError), ('name', str, NameTypeError))
    def __init__(self, iterset, toset, arity, values=None, name=None, offset=None):
        self._iterset = iterset
        self._toset = toset
        self.comm = toset.comm
        self._arity = arity
        self._values = verify_reshape(values, IntType,
                                      (iterset.total_size, arity),
                                      allow_none=True)
        self.shape = (iterset.total_size, arity)
        self._name = name or "map_#x%x" % id(self)
        if offset is None or len(offset) == 0:
            self._offset = None
        else:
            self._offset = verify_reshape(offset, IntType, (arity, ))
        # A cache for objects built on top of this map
        self._cache = {}

    @cached_property
    def _kernel_args_(self):
        return (self._values.ctypes.data, )

    @cached_property
    def _argtypes_(self):
        return (ctypes.c_voidp, )

    @cached_property
    def _wrapper_cache_key_(self):
        return (type(self), self.arity, tuplify(self.offset))

    # This is necessary so that we can convert a Map to a tuple
    # (needed in as_tuple).  Because, __getitem__ no longer returns a
    # Map we have to explicitly provide an iterable interface
    def __iter__(self):
        """Yield self when iterated over."""
        yield self

    def __len__(self):
        """This is not a mixed type and therefore of length 1."""
        return 1

    @cached_property
    def split(self):
        return (self,)

    @cached_property
    def iterset(self):
        """:class:`Set` mapped from."""
        return self._iterset

    @cached_property
    def toset(self):
        """:class:`Set` mapped to."""
        return self._toset

    @cached_property
    def arity(self):
        """Arity of the mapping: number of toset elements mapped to per
        iterset element."""
        return self._arity

    @cached_property
    def arities(self):
        """Arity of the mapping: number of toset elements mapped to per
        iterset element.

        :rtype: tuple"""
        return (self._arity,)

    @cached_property
    def arange(self):
        """Tuple of arity offsets for each constituent :class:`Map`."""
        return (0, self._arity)

    @cached_property
    def values(self):
        """Mapping array.

        This only returns the map values for local points, to see the
        halo points too, use :meth:`values_with_halo`."""
        return self._values[:self.iterset.size]

    @cached_property
    def values_with_halo(self):
        """Mapping array.

        This returns all map values (including halo points), see
        :meth:`values` if you only need to look at the local
        points."""
        return self._values

    @cached_property
    def name(self):
        """User-defined label"""
        return self._name

    @cached_property
    def offset(self):
        """The vertical offset."""
        return self._offset

    def __str__(self):
        return "OP2 Map: %s from (%s) to (%s) with arity %s" \
               % (self._name, self._iterset, self._toset, self._arity)

    def __repr__(self):
        return "Map(%r, %r, %r, None, %r)" \
               % (self._iterset, self._toset, self._arity, self._name)

    def __le__(self, o):
        """self<=o if o equals self or self._parent <= o."""
        return self == o


class MixedMap(Map, ObjectCached):
    r"""A container for a bag of :class:`Map`\s."""

    def __init__(self, maps):
        r""":param iterable maps: Iterable of :class:`Map`\s"""
        if self._initialized:
            return
        self._maps = maps
        if not all(m is None or m.iterset == self.iterset for m in self._maps):
            raise MapTypeError("All maps in a MixedMap need to share the same iterset")
        # TODO: Think about different communicators on maps (c.f. MixedSet)
        # TODO: What if all maps are None?
        comms = tuple(m.comm for m in self._maps if m is not None)
        if not all(c == comms[0] for c in comms):
            raise MapTypeError("All maps needs to share a communicator")
        if len(comms) == 0:
            raise MapTypeError("Don't know how to make communicator")
        self.comm = comms[0]
        self._initialized = True

    @classmethod
    def _process_args(cls, *args, **kwargs):
        maps = as_tuple(args[0], type=Map, allow_none=True)
        cache = maps[0]
        return (cache, ) + (maps, ), kwargs

    @classmethod
    def _cache_key(cls, maps):
        return maps

    @cached_property
    def _kernel_args_(self):
        return tuple(itertools.chain(*(m._kernel_args_ for m in self if m is not None)))

    @cached_property
    def _argtypes_(self):
        return tuple(itertools.chain(*(m._argtypes_ for m in self if m is not None)))

    @cached_property
    def _wrapper_cache_key_(self):
        return tuple(m._wrapper_cache_key_ for m in self if m is not None)

    @cached_property
    def split(self):
        r"""The underlying tuple of :class:`Map`\s."""
        return self._maps

    @cached_property
    def iterset(self):
        """:class:`MixedSet` mapped from."""
        return reduce(lambda a, b: a or b, map(lambda s: s if s is None else s.iterset, self._maps))

    @cached_property
    def toset(self):
        """:class:`MixedSet` mapped to."""
        return MixedSet(tuple(GlobalSet(comm=self.comm) if m is None else
                              m.toset for m in self._maps))

    @cached_property
    def arity(self):
        """Arity of the mapping: total number of toset elements mapped to per
        iterset element."""
        return sum(m.arity for m in self._maps)

    @cached_property
    def arities(self):
        """Arity of the mapping: number of toset elements mapped to per
        iterset element.

        :rtype: tuple"""
        return tuple(m.arity for m in self._maps)

    @cached_property
    def arange(self):
        """Tuple of arity offsets for each constituent :class:`Map`."""
        return (0,) + tuple(np.cumsum(self.arities))

    @cached_property
    def values(self):
        """Mapping arrays excluding data for halos.

        This only returns the map values for local points, to see the
        halo points too, use :meth:`values_with_halo`."""
        return tuple(m.values for m in self._maps)

    @cached_property
    def values_with_halo(self):
        """Mapping arrays including data for halos.

        This returns all map values (including halo points), see
        :meth:`values` if you only need to look at the local
        points."""
        return tuple(None if m is None else
                     m.values_with_halo for m in self._maps)

    @cached_property
    def name(self):
        """User-defined labels"""
        return tuple(m.name for m in self._maps)

    @cached_property
    def offset(self):
        """Vertical offsets."""
        return tuple(0 if m is None else m.offset for m in self._maps)

    def __iter__(self):
        r"""Yield all :class:`Map`\s when iterated over."""
        for m in self._maps:
            yield m

    def __len__(self):
        r"""Number of contained :class:`Map`\s."""
        return len(self._maps)

    def __le__(self, o):
        """self<=o if o equals self or its self._parent==o."""
        return self == o or all(m <= om for m, om in zip(self, o))

    def __str__(self):
        return "OP2 MixedMap composed of Maps: %s" % (self._maps,)

    def __repr__(self):
        return "MixedMap(%r)" % (self._maps,)


class Sparsity(ObjectCached):

    """OP2 Sparsity, the non-zero structure a matrix derived from the union of
    the outer product of pairs of :class:`Map` objects.

    Examples of constructing a Sparsity: ::

        Sparsity(single_dset, single_map, 'mass')
        Sparsity((row_dset, col_dset), (single_rowmap, single_colmap))
        Sparsity((row_dset, col_dset),
                 [(first_rowmap, first_colmap), (second_rowmap, second_colmap)])

    .. _MatMPIAIJSetPreallocation: http://www.mcs.anl.gov/petsc/petsc-current/docs/manualpages/Mat/MatMPIAIJSetPreallocation.html
    """

    def __init__(self, dsets, maps, *, iteration_regions=None, name=None, nest=None, block_sparse=None):
        r"""
        :param dsets: :class:`DataSet`\s for the left and right function
            spaces this :class:`Sparsity` maps between
        :param maps: :class:`Map`\s to build the :class:`Sparsity` from
        :type maps: a pair of :class:`Map`\s specifying a row map and a column
            map, or an iterable of pairs of :class:`Map`\s specifying multiple
            row and column maps - if a single :class:`Map` is passed, it is
            used as both a row map and a column map
        :param iteration_regions: regions that select subsets of extruded maps to iterate over.
        :param string name: user-defined label (optional)
        :param nest: Should the sparsity over mixed set be built as nested blocks?
        :param block_sparse: Should the sparsity for datasets with
            cdim > 1 be built as a block sparsity?
        """
        # Protect against re-initialization when retrieved from cache
        if self._initialized:
            return

        self._block_sparse = block_sparse
        # Split into a list of row maps and a list of column maps
        maps, iteration_regions = zip(*maps)
        self._rmaps, self._cmaps = zip(*maps)
        self._dsets = dsets

        if isinstance(dsets[0], GlobalDataSet) or isinstance(dsets[1], GlobalDataSet):
            self._dims = (((1, 1),),)
            self._d_nnz = None
            self._o_nnz = None
            self._nrows = None if isinstance(dsets[0], GlobalDataSet) else self._rmaps[0].toset.size
            self._ncols = None if isinstance(dsets[1], GlobalDataSet) else self._cmaps[0].toset.size
            self.lcomm = dsets[0].comm if isinstance(dsets[0], GlobalDataSet) else self._rmaps[0].comm
            self.rcomm = dsets[1].comm if isinstance(dsets[1], GlobalDataSet) else self._cmaps[0].comm
        else:
            self.lcomm = self._rmaps[0].comm
            self.rcomm = self._cmaps[0].comm

            rset, cset = self.dsets
            # All rmaps and cmaps have the same data set - just use the first.
            self._nrows = rset.size
            self._ncols = cset.size

            self._has_diagonal = (rset == cset)

            tmp = itertools.product([x.cdim for x in self._dsets[0]],
                                    [x.cdim for x in self._dsets[1]])

            dims = [[None for _ in range(self.shape[1])] for _ in range(self.shape[0])]
            for r in range(self.shape[0]):
                for c in range(self.shape[1]):
                    dims[r][c] = next(tmp)

            self._dims = tuple(tuple(d) for d in dims)

        if self.lcomm != self.rcomm:
            raise ValueError("Haven't thought hard enough about different left and right communicators")
        self.comm = self.lcomm

        self._name = name or "sparsity_#x%x" % id(self)

        self.iteration_regions = iteration_regions
        # If the Sparsity is defined on MixedDataSets, we need to build each
        # block separately
        if (isinstance(dsets[0], MixedDataSet) or isinstance(dsets[1], MixedDataSet)) \
           and nest:
            self._nested = True
            self._blocks = []
            for i, rds in enumerate(dsets[0]):
                row = []
                for j, cds in enumerate(dsets[1]):
                    row.append(Sparsity((rds, cds), [(rm.split[i], cm.split[j]) for
                                                     rm, cm in maps],
                                        iteration_regions=iteration_regions,
                                        block_sparse=block_sparse))
                self._blocks.append(row)
            self._d_nnz = tuple(s._d_nnz for s in self)
            self._o_nnz = tuple(s._o_nnz for s in self)
        elif isinstance(dsets[0], GlobalDataSet) or isinstance(dsets[1], GlobalDataSet):
            # Where the sparsity maps either from or to a Global, we
            # don't really have any sparsity structure.
            self._blocks = [[self]]
            self._nested = False
        else:
            for dset in dsets:
                if isinstance(dset, MixedDataSet) and any([isinstance(d, GlobalDataSet) for d in dset]):
                    raise SparsityFormatError("Mixed monolithic matrices with Global rows or columns are not supported.")
            self._nested = False
            with timed_region("CreateSparsity"):
                nnz, onnz = build_sparsity(self)
                self._d_nnz = nnz
                self._o_nnz = onnz
            self._blocks = [[self]]
        self._initialized = True

    _cache = {}

    @classmethod
    @validate_type(('dsets', (Set, DataSet, tuple, list), DataSetTypeError),
                   ('maps', (Map, tuple, list), MapTypeError))
    def _process_args(cls, dsets, maps, *, iteration_regions=None, name=None, nest=None, block_sparse=None):
        "Turn maps argument into a canonical tuple of pairs."

        # A single data set becomes a pair of identical data sets
        dsets = [dsets, dsets] if isinstance(dsets, (Set, DataSet)) else list(dsets)
        # Upcast Sets to DataSets
        dsets = [s ** 1 if isinstance(s, Set) else s for s in dsets]

        # Check data sets are valid
        for dset in dsets:
            if not isinstance(dset, DataSet) and dset is not None:
                raise DataSetTypeError("All data sets must be of type DataSet, not type %r" % type(dset))

        # A single map becomes a pair of identical maps
        maps = (maps, maps) if isinstance(maps, Map) else maps
        # A single pair becomes a tuple of one pair
        maps = (maps,) if isinstance(maps[0], Map) else maps

        # Check maps are sane
        for pair in maps:
            if pair[0] is None or pair[1] is None:
                # None of this checking makes sense if one of the
                # matrix operands is a Global.
                continue
            for m in pair:
                if not isinstance(m, Map):
                    raise MapTypeError(
                        "All maps must be of type map, not type %r" % type(m))
                if len(m.values_with_halo) == 0 and m.iterset.total_size > 0:
                    raise MapValueError(
                        "Unpopulated map values when trying to build sparsity.")
            # Make sure that the "to" Set of each map in a pair is the set of
            # the corresponding DataSet set
            if not (pair[0].toset == dsets[0].set
                    and pair[1].toset == dsets[1].set):
                raise RuntimeError("Map to set must be the same as corresponding DataSet set")

            # Each pair of maps must have the same from-set (iteration set)
            if not pair[0].iterset == pair[1].iterset:
                raise RuntimeError("Iterset of both maps in a pair must be the same")

        rmaps, cmaps = zip(*maps)
        if iteration_regions is None:
            iteration_regions = tuple((ALL, ) for _ in maps)
        else:
            iteration_regions = tuple(tuple(sorted(region)) for region in iteration_regions)
        if not len(rmaps) == len(cmaps):
            raise RuntimeError("Must pass equal number of row and column maps")

        if rmaps[0] is not None and cmaps[0] is not None:
            # Each row map must have the same to-set (data set)
            if not all(m.toset == rmaps[0].toset for m in rmaps):
                raise RuntimeError("To set of all row maps must be the same")

                # Each column map must have the same to-set (data set)
            if not all(m.toset == cmaps[0].toset for m in cmaps):
                raise RuntimeError("To set of all column maps must be the same")

        # Need to return the caching object, a tuple of the processed
        # arguments and a dict of kwargs (empty in this case)
        if isinstance(dsets[0], GlobalDataSet):
            cache = None
        elif isinstance(dsets[0].set, MixedSet):
            cache = dsets[0].set[0]
        else:
            cache = dsets[0].set
        if nest is None:
            nest = configuration["matnest"]
        if block_sparse is None:
            block_sparse = configuration["block_sparsity"]

        maps = frozenset(zip(maps, iteration_regions))
        kwargs = {"name": name,
                  "nest": nest,
                  "block_sparse": block_sparse}
        return (cache,) + (tuple(dsets), maps), kwargs

    @classmethod
    def _cache_key(cls, dsets, maps, name, nest, block_sparse, *args, **kwargs):
        return (dsets, maps, nest, block_sparse)

    def __getitem__(self, idx):
        """Return :class:`Sparsity` block with row and column given by ``idx``
        or a given row of blocks."""
        try:
            i, j = idx
            return self._blocks[i][j]
        except TypeError:
            return self._blocks[idx]

    @cached_property
    def dsets(self):
        r"""A pair of :class:`DataSet`\s for the left and right function
        spaces this :class:`Sparsity` maps between."""
        return self._dsets

    @cached_property
    def maps(self):
        """A list of pairs (rmap, cmap) where each pair of
        :class:`Map` objects will later be used to assemble into this
        matrix. The iterset of each of the maps in a pair must be the
        same, while the toset of all the maps which appear first
        must be common, this will form the row :class:`Set` of the
        sparsity. Similarly, the toset of all the maps which appear
        second must be common and will form the column :class:`Set` of
        the ``Sparsity``."""
        return list(zip(self._rmaps, self._cmaps))

    @cached_property
    def cmaps(self):
        """The list of column maps this sparsity is assembled from."""
        return self._cmaps

    @cached_property
    def rmaps(self):
        """The list of row maps this sparsity is assembled from."""
        return self._rmaps

    @cached_property
    def dims(self):
        """A tuple of tuples where the ``i,j``th entry
        is a pair giving the number of rows per entry of the row
        :class:`Set` and the number of columns per entry of the column
        :class:`Set` of the ``Sparsity``.  The extents of the first
        two indices are given by the :attr:`shape` of the sparsity.
        """
        return self._dims

    @cached_property
    def shape(self):
        """Number of block rows and columns."""
        return (len(self._dsets[0] or [1]),
                len(self._dsets[1] or [1]))

    @cached_property
    def nrows(self):
        """The number of rows in the ``Sparsity``."""
        return self._nrows

    @cached_property
    def ncols(self):
        """The number of columns in the ``Sparsity``."""
        return self._ncols

    @cached_property
    def nested(self):
        r"""Whether a sparsity is monolithic (even if it has a block structure).

        To elaborate, if a sparsity maps between
        :class:`MixedDataSet`\s, it can either be nested, in which
        case it consists of as many blocks are the product of the
        length of the datasets it maps between, or monolithic.  In the
        latter case the sparsity is for the full map between the mixed
        datasets, rather than between the blocks of the non-mixed
        datasets underneath them.
        """
        return self._nested

    @cached_property
    def name(self):
        """A user-defined label."""
        return self._name

    def __iter__(self):
        r"""Iterate over all :class:`Sparsity`\s by row and then by column."""
        for row in self._blocks:
            for s in row:
                yield s

    def __str__(self):
        return "OP2 Sparsity: dsets %s, rmaps %s, cmaps %s, name %s" % \
               (self._dsets, self._rmaps, self._cmaps, self._name)

    def __repr__(self):
        return "Sparsity(%r, %r, %r)" % (self.dsets, self.maps, self.name)

    @cached_property
    def nnz(self):
        """Array containing the number of non-zeroes in the various rows of the
        diagonal portion of the local submatrix.

        This is the same as the parameter `d_nnz` used for preallocation in
        PETSc's MatMPIAIJSetPreallocation_."""
        return self._d_nnz

    @cached_property
    def onnz(self):
        """Array containing the number of non-zeroes in the various rows of the
        off-diagonal portion of the local submatrix.

        This is the same as the parameter `o_nnz` used for preallocation in
        PETSc's MatMPIAIJSetPreallocation_."""
        return self._o_nnz

    @cached_property
    def nz(self):
        return self._d_nnz.sum()

    @cached_property
    def onz(self):
        return self._o_nnz.sum()

    def __contains__(self, other):
        """Return true if other is a pair of maps in self.maps(). This
        will also return true if the elements of other have parents in
        self.maps()."""

        for maps in self.maps:
            if tuple(other) <= maps:
                return True

        return False


class Mat(DataCarrier):
    r"""OP2 matrix data. A ``Mat`` is defined on a sparsity pattern and holds a value
    for each element in the :class:`Sparsity`.

    When a ``Mat`` is passed to :func:`pyop2.op2.par_loop`, the maps via which
    indirection occurs for the row and column space, and the access
    descriptor are passed by `calling` the ``Mat``. For instance, if a
    ``Mat`` named ``A`` is to be accessed for reading via a row :class:`Map`
    named ``R`` and a column :class:`Map` named ``C``, this is accomplished by::

     A(pyop2.READ, (R[pyop2.i[0]], C[pyop2.i[1]]))

    Notice that it is `always` necessary to index the indirection maps
    for a ``Mat``. See the :class:`Mat` documentation for more
    details.

    .. note ::

       After executing :func:`par_loop`\s that write to a ``Mat`` and
       before using it (for example to view its values), you must call
       :meth:`assemble` to finalise the writes.
    """
    @cached_property
    def pack(self):
        from pyop2.codegen.builder import MatPack
        return MatPack

    ASSEMBLED = "ASSEMBLED"
    INSERT_VALUES = "INSERT_VALUES"
    ADD_VALUES = "ADD_VALUES"

    _modes = [WRITE, INC]

    @validate_type(('sparsity', Sparsity, SparsityTypeError),
                   ('name', str, NameTypeError))
    def __init__(self, sparsity, dtype=None, name=None):
        self._sparsity = sparsity
        self.lcomm = sparsity.lcomm
        self.rcomm = sparsity.rcomm
        self.comm = sparsity.comm
        dtype = dtype or ScalarType
        self._datatype = np.dtype(dtype)
        self._name = name or "mat_#x%x" % id(self)
        self.assembly_state = Mat.ASSEMBLED

    @validate_in(('access', _modes, ModeValueError))
    def __call__(self, access, path, lgmaps=None, unroll_map=False):
        path_maps = as_tuple(path, Map, 2)
        if configuration["type_check"] and tuple(path_maps) not in self.sparsity:
            raise MapValueError("Path maps not in sparsity maps")
        return _make_object('Arg', data=self, map=path_maps, access=access, lgmaps=lgmaps, unroll_map=unroll_map)

    @cached_property
    def _wrapper_cache_key_(self):
        return (type(self), self.dtype, self.dims)

    def assemble(self):
        """Finalise this :class:`Mat` ready for use.

        Call this /after/ executing all the par_loops that write to
        the matrix before you want to look at it.
        """
        raise NotImplementedError("Subclass should implement this")

    def addto_values(self, rows, cols, values):
        """Add a block of values to the :class:`Mat`."""
        raise NotImplementedError(
            "Abstract Mat base class doesn't know how to set values.")

    def set_values(self, rows, cols, values):
        """Set a block of values in the :class:`Mat`."""
        raise NotImplementedError(
            "Abstract Mat base class doesn't know how to set values.")

    @cached_property
    def nblocks(self):
        return int(np.prod(self.sparsity.shape))

    @cached_property
    def _argtypes_(self):
        """Ctypes argtype for this :class:`Mat`"""
        return tuple(ctypes.c_voidp for _ in self)

    @cached_property
    def dims(self):
        """A pair of integers giving the number of matrix rows and columns for
        each member of the row :class:`Set` and column :class:`Set`
        respectively. This corresponds to the ``cdim`` member of a
        :class:`DataSet`."""
        return self._sparsity._dims

    @cached_property
    def nrows(self):
        "The number of rows in the matrix (local to this process)"
        return sum(d.size * d.cdim for d in self.sparsity.dsets[0])

    @cached_property
    def nblock_rows(self):
        """The number "block" rows in the matrix (local to this process).

        This is equivalent to the number of rows in the matrix divided
        by the dimension of the row :class:`DataSet`.
        """
        assert len(self.sparsity.dsets[0]) == 1, "Block rows don't make sense for mixed Mats"
        return self.sparsity.dsets[0].size

    @cached_property
    def nblock_cols(self):
        """The number of "block" columns in the matrix (local to this process).

        This is equivalent to the number of columns in the matrix
        divided by the dimension of the column :class:`DataSet`.
        """
        assert len(self.sparsity.dsets[1]) == 1, "Block cols don't make sense for mixed Mats"
        return self.sparsity.dsets[1].size

    @cached_property
    def ncols(self):
        "The number of columns in the matrix (local to this process)"
        return sum(d.size * d.cdim for d in self.sparsity.dsets[1])

    @cached_property
    def sparsity(self):
        """:class:`Sparsity` on which the ``Mat`` is defined."""
        return self._sparsity

    @cached_property
    def _is_scalar_field(self):
        # Sparsity from Dat to MixedDat has a shape like (1, (1, 1))
        # (which you can't take the product of)
        return all(np.prod(d) == 1 for d in self.dims)

    @cached_property
    def _is_vector_field(self):
        return not self._is_scalar_field

    def change_assembly_state(self, new_state):
        """Switch the matrix assembly state."""
        if new_state == Mat.ASSEMBLED or self.assembly_state == Mat.ASSEMBLED:
            self.assembly_state = new_state
        elif new_state != self.assembly_state:
            self._flush_assembly()
            self.assembly_state = new_state
        else:
            pass

    def _flush_assembly(self):
        """Flush the in flight assembly operations (used when
        switching between inserting and adding values)."""
        pass

    @property
    def values(self):
        """A numpy array of matrix values.

        .. warning ::
            This is a dense array, so will need a lot of memory.  It's
            probably not a good idea to access this property if your
            matrix has more than around 10000 degrees of freedom.
        """
        raise NotImplementedError("Abstract base Mat does not implement values()")

    @cached_property
    def dtype(self):
        """The Python type of the data."""
        return self._datatype

    @cached_property
    def nbytes(self):
        """Return an estimate of the size of the data associated with this
        :class:`Mat` in bytes. This will be the correct size of the
        data payload, but does not take into account the (presumably
        small) overhead of the object and its metadata. The memory
        associated with the sparsity pattern is also not recorded.

        Note that this is the process local memory usage, not the sum
        over all MPI processes.
        """
        if self._sparsity._block_sparse:
            mult = np.sum(np.prod(self._sparsity.dims))
        else:
            mult = 1
        return (self._sparsity.nz + self._sparsity.onz) \
            * self.dtype.itemsize * mult

    def __iter__(self):
        """Yield self when iterated over."""
        yield self

    def __mul__(self, other):
        """Multiply this :class:`Mat` with the vector ``other``."""
        raise NotImplementedError("Abstract base Mat does not implement multiplication")

    def __str__(self):
        return "OP2 Mat: %s, sparsity (%s), datatype %s" \
               % (self._name, self._sparsity, self._datatype.name)

    def __repr__(self):
        return "Mat(%r, %r, %r)" \
               % (self._sparsity, self._datatype, self._name)

# Kernel API


class Kernel(Cached):

    """OP2 kernel type.

    :param code: kernel function definition, including signature; either a
        string or an AST :class:`.Node`
    :param name: kernel function name; must match the name of the kernel
        function given in `code`
    :param opts: options dictionary for :doc:`PyOP2 IR optimisations <ir>`
        (optional, ignored if `code` is a string)
    :param include_dirs: list of additional include directories to be searched
        when compiling the kernel (optional, defaults to empty)
    :param headers: list of system headers to include when compiling the kernel
        in the form ``#include <header.h>`` (optional, defaults to empty)
    :param user_code: code snippet to be executed once at the very start of
        the generated kernel wrapper code (optional, defaults to
        empty)
    :param ldargs: A list of arguments to pass to the linker when
        compiling this Kernel.
    :param requires_zeroed_output_arguments: Does this kernel require the
        output arguments to be zeroed on entry when called? (default no)
    :param cpp: Is the kernel actually C++ rather than C?  If yes,
        then compile with the C++ compiler (kernel is wrapped in
        extern C for linkage reasons).

    Consider the case of initialising a :class:`~pyop2.Dat` with seeded random
    values in the interval 0 to 1. The corresponding :class:`~pyop2.Kernel` is
    constructed as follows: ::

      op2.Kernel("void setrand(double *x) { x[0] = (double)random()/RAND_MAX); }",
                 name="setrand",
                 headers=["#include <stdlib.h>"], user_code="srandom(10001);")

    .. note::
        When running in parallel with MPI the generated code must be the same
        on all ranks.
    """

    _cache = {}

    @classmethod
    @validate_type(('name', str, NameTypeError))
    def _cache_key(cls, code, name, opts={}, include_dirs=[], headers=[],
                   user_code="", ldargs=None, cpp=False, requires_zeroed_output_arguments=False):
        # Both code and name are relevant since there might be multiple kernels
        # extracting different functions from the same code
        # Also include the PyOP2 version, since the Kernel class might change

        if isinstance(code, Node):
            code = code.gencode()
        if isinstance(code, loopy.TranslationUnit):
            from loopy.tools import LoopyKeyBuilder
            from hashlib import sha256
            key_hash = sha256()
            code.update_persistent_hash(key_hash, LoopyKeyBuilder())
            code = key_hash.hexdigest()
        hashee = (str(code) + name + str(sorted(opts.items())) + str(include_dirs)
                  + str(headers) + version + str(ldargs) + str(cpp) + str(requires_zeroed_output_arguments))
        return md5(hashee.encode()).hexdigest()

    @cached_property
    def _wrapper_cache_key_(self):
        return (self._key, )

    def __init__(self, code, name, opts={}, include_dirs=[], headers=[],
                 user_code="", ldargs=None, cpp=False, requires_zeroed_output_arguments=False):
        # Protect against re-initialization when retrieved from cache
        if self._initialized:
            return
        self._name = name
        self._cpp = cpp
        # Record used optimisations
        self._opts = opts
        self._include_dirs = include_dirs
        self._ldargs = ldargs if ldargs is not None else []
        self._headers = headers
        self._user_code = user_code
        assert isinstance(code, (str, Node, loopy.Program, loopy.LoopKernel, loopy.TranslationUnit))
        self._code = code
        self._initialized = True
        self.requires_zeroed_output_arguments = requires_zeroed_output_arguments

    @property
    def name(self):
        """Kernel name, must match the kernel function name in the code."""
        return self._name

    @property
    def code(self):
        return self._code

    @cached_property
    def num_flops(self):
        if not configuration["compute_kernel_flops"]:
            return 0
        if isinstance(self.code, Node):
            v = EstimateFlops()
            return v.visit(self.code)
        elif isinstance(self.code, loopy.TranslationUnit):
            op_map = loopy.get_op_map(
                self.code.copy(options=loopy.Options(ignore_boostable_into=True),
                               silenced_warnings=['insn_count_subgroups_upper_bound',
                                                  'get_x_map_guessing_subgroup_size',
                                                  'summing_if_branches_ops']),
                subgroup_size='guess')
            return op_map.filter_by(name=['add', 'sub', 'mul', 'div'], dtype=[ScalarType]).eval_and_sum({})
        else:
            return 0

    def __str__(self):
        return "OP2 Kernel: %s" % self._name

    def __repr__(self):
        return 'Kernel("""%s""", %r)' % (self._code, self._name)

    def __eq__(self, other):
        return self.cache_key == other.cache_key


class JITModule(Cached):

    """Cached module encapsulating the generated :class:`ParLoop` stub.

    .. warning::

       Note to implementors.  This object is *cached* and therefore
       should not hold any references to objects you might want to be
       collected (such PyOP2 data objects)."""

    _cache = {}

    @classmethod
    def _cache_key(cls, kernel, iterset, *args, **kwargs):
        counter = itertools.count()
        seen = defaultdict(lambda: next(counter))
        key = ((id(dup_comm(iterset.comm)), ) + kernel._wrapper_cache_key_ + iterset._wrapper_cache_key_
               + (iterset._extruded, (iterset._extruded and iterset.constant_layers), isinstance(iterset, Subset)))

        for arg in args:
            key += arg._wrapper_cache_key_
            for map_ in arg.map_tuple:
                key += (seen[map_],)

        key += (kwargs.get("iterate", None), cls, configuration["simd_width"])

        return key


class IterationRegion(IntEnum):
    BOTTOM = 1
    TOP = 2
    INTERIOR_FACETS = 3
    ALL = 4


ON_BOTTOM = IterationRegion.BOTTOM
"""Iterate over the cells at the bottom of the column in an extruded mesh."""

ON_TOP = IterationRegion.TOP
"""Iterate over the top cells in an extruded mesh."""

ON_INTERIOR_FACETS = IterationRegion.INTERIOR_FACETS
"""Iterate over the interior facets of an extruded mesh."""

ALL = IterationRegion.ALL
"""Iterate over all cells of an extruded mesh."""


class ParLoop(object):
    """Represents the kernel, iteration space and arguments of a parallel loop
    invocation.

    .. note ::

        Users should not directly construct :class:`ParLoop` objects, but
        use :func:`pyop2.op2.par_loop` instead.

    An optional keyword argument, ``iterate``, can be used to specify
    which region of an :class:`ExtrudedSet` the parallel loop should
    iterate over.
    """

    @validate_type(('kernel', Kernel, KernelTypeError),
                   ('iterset', Set, SetTypeError))
    def __init__(self, kernel, iterset, *args, **kwargs):
        # INCs into globals need to start with zero and then sum back
        # into the input global at the end.  This has the same number
        # of reductions but means that successive par_loops
        # incrementing into a global get the "right" value in
        # parallel.
        # Don't care about MIN and MAX because they commute with the reduction
        self._reduced_globals = {}
        for i, arg in enumerate(args):
            if arg._is_global_reduction and arg.access == INC:
                glob = arg.data
                tmp = _make_object('Global', glob.dim, data=np.zeros_like(glob.data_ro), dtype=glob.dtype)
                self._reduced_globals[tmp] = glob
                args[i].data = tmp

        # Always use the current arguments, also when we hit cache
        self._actual_args = args
        self._kernel = kernel
        self._is_layered = iterset._extruded
        self._iteration_region = kwargs.get("iterate", None)
        self._pass_layer_arg = kwargs.get("pass_layer_arg", False)

        check_iterset(self.args, iterset)

        if self._pass_layer_arg:
            if not self._is_layered:
                raise ValueError("Can't request layer arg for non-extruded iteration")

        self.iterset = iterset
        self.comm = iterset.comm

        for i, arg in enumerate(self._actual_args):
            arg.position = i
            arg.indirect_position = i
        for i, arg1 in enumerate(self._actual_args):
            if arg1._is_dat and arg1._is_indirect:
                for arg2 in self._actual_args[i:]:
                    # We have to check for identity here (we really
                    # want these to be the same thing, not just look
                    # the same)
                    if arg2.data is arg1.data and arg2.map is arg1.map:
                        arg2.indirect_position = arg1.indirect_position

        self.arglist = self.prepare_arglist(iterset, *self.args)

    def prepare_arglist(self, iterset, *args):
        """Prepare the argument list for calling generated code.

        :arg iterset: The :class:`Set` iterated over.
        :arg args: A list of :class:`Args`, the argument to the :fn:`par_loop`.
        """
        return ()

    @cached_property
    def num_flops(self):
        iterset = self.iterset
        size = 1
        if iterset._extruded:
            region = self.iteration_region
            layers = np.mean(iterset.layers_array[:, 1] - iterset.layers_array[:, 0])
            if region is ON_INTERIOR_FACETS:
                size = layers - 2
            elif region not in [ON_TOP, ON_BOTTOM]:
                size = layers - 1
        return size * self._kernel.num_flops

    def log_flops(self, flops):
        pass

    @property
    @collective
    def _jitmodule(self):
        """Return the :class:`JITModule` that encapsulates the compiled par_loop code.

        Return None if the child class should deal with this in another way."""
        return None

    @cached_property
    def _parloop_event(self):
        return timed_region("ParLoopExecute")

    @collective
    def compute(self):
        """Executes the kernel over all members of the iteration space."""
        with self._parloop_event:
            orig_lgmaps = []
            for arg in self.args:
                if arg._is_mat:
                    new_state = {INC: Mat.ADD_VALUES,
                                 WRITE: Mat.INSERT_VALUES}[arg.access]
                    for m in arg.data:
                        m.change_assembly_state(new_state)
                    arg.data.change_assembly_state(new_state)
                    # Boundary conditions applied to the matrix appear
                    # as modified lgmaps on the Arg. We set them onto
                    # the matrix so things are correctly dropped in
                    # insertion, and then restore the original lgmaps
                    # afterwards.
                    if arg.lgmaps is not None:
                        olgmaps = []
                        for m, lgmaps in zip(arg.data, arg.lgmaps):
                            olgmaps.append(m.handle.getLGMap())
                            m.handle.setLGMap(*lgmaps)
                        orig_lgmaps.append(olgmaps)
            self.global_to_local_begin()
            iterset = self.iterset
            arglist = self.arglist
            fun = self._jitmodule
            # Need to ensure INC globals are zero on entry to the loop
            # in case it's reused.
            for g in self._reduced_globals.keys():
                g._data[...] = 0
            self._compute(iterset.core_part, fun, *arglist)
            self.global_to_local_end()
            self._compute(iterset.owned_part, fun, *arglist)
            self.reduction_begin()
            self.local_to_global_begin()
            self.update_arg_data_state()
            for arg in reversed(self.args):
                if arg._is_mat and arg.lgmaps is not None:
                    for m, lgmaps in zip(arg.data, orig_lgmaps.pop()):
                        m.handle.setLGMap(*lgmaps)
            self.reduction_end()
            self.local_to_global_end()

    @collective
    def _compute(self, part, fun, *arglist):
        """Executes the kernel over all members of a MPI-part of the iteration space.

        :arg part: The :class:`SetPartition` to compute over
        :arg fun: The :class:`JITModule` encapsulating the compiled
             code (may be ignored by the backend).
        :arg arglist: The arguments to pass to the compiled code (may
             be ignored by the backend, depending on the exact implementation)"""
        raise RuntimeError("Must select a backend")

    @collective
    def global_to_local_begin(self):
        """Start halo exchanges."""
        for arg in self.unique_dat_args:
            arg.global_to_local_begin()

    @collective
    def global_to_local_end(self):
        """Finish halo exchanges"""
        for arg in self.unique_dat_args:
            arg.global_to_local_end()

    @collective
    def local_to_global_begin(self):
        """Start halo exchanges."""
        for arg in self.unique_dat_args:
            arg.local_to_global_begin()

    @collective
    def local_to_global_end(self):
        """Finish halo exchanges (wait on irecvs)"""
        for arg in self.unique_dat_args:
            arg.local_to_global_end()

    @cached_property
    def _reduction_event_begin(self):
        return timed_region("ParLoopRednBegin")

    @cached_property
    def _reduction_event_end(self):
        return timed_region("ParLoopRednEnd")

    @cached_property
    def _has_reduction(self):
        return len(self.global_reduction_args) > 0

    @collective
    def reduction_begin(self):
        """Start reductions"""
        if not self._has_reduction:
            return
        with self._reduction_event_begin:
            for arg in self.global_reduction_args:
                arg.reduction_begin(self.comm)

    @collective
    def reduction_end(self):
        """End reductions"""
        if not self._has_reduction:
            return
        with self._reduction_event_end:
            for arg in self.global_reduction_args:
                arg.reduction_end(self.comm)
            # Finalise global increments
            for tmp, glob in self._reduced_globals.items():
                glob._data += tmp._data

    @collective
    def update_arg_data_state(self):
        r"""Update the state of the :class:`DataCarrier`\s in the arguments to the `par_loop`.

        This marks :class:`Mat`\s that need assembly."""
        for arg in self.args:
            access = arg.access
            if access is READ:
                continue
            if arg._is_dat:
                arg.data.halo_valid = False
            if arg._is_mat:
                state = {WRITE: Mat.INSERT_VALUES,
                         INC: Mat.ADD_VALUES}[access]
                arg.data.assembly_state = state

    @cached_property
    def dat_args(self):
        return tuple(arg for arg in self.args if arg._is_dat)

    @cached_property
    def unique_dat_args(self):
        seen = {}
        unique = []
        for arg in self.dat_args:
            if arg.data not in seen:
                unique.append(arg)
                seen[arg.data] = arg
            elif arg.access != seen[arg.data].access:
                raise ValueError("Same Dat appears multiple times with different "
                                 "access descriptors")
        return tuple(unique)

    @cached_property
    def global_reduction_args(self):
        return tuple(arg for arg in self.args if arg._is_global_reduction)

    @cached_property
    def kernel(self):
        """Kernel executed by this parallel loop."""
        return self._kernel

    @cached_property
    def args(self):
        """Arguments to this parallel loop."""
        return self._actual_args

    @cached_property
    def is_layered(self):
        """Flag which triggers extrusion"""
        return self._is_layered

    @cached_property
    def iteration_region(self):
        """Specifies the part of the mesh the parallel loop will
        be iterating over. The effect is the loop only iterates over
        a certain part of an extruded mesh, for example on top cells, bottom cells or
        interior facets."""
        return self._iteration_region


def check_iterset(args, iterset):
    """Checks that the iteration set of the :class:`ParLoop` matches the
    iteration set of all its arguments. A :class:`MapValueError` is raised
    if this condition is not met."""

    if isinstance(iterset, Subset):
        _iterset = iterset.superset
    else:
        _iterset = iterset
    if configuration["type_check"]:
        if isinstance(_iterset, MixedSet):
            raise SetTypeError("Cannot iterate over MixedSets")
        for i, arg in enumerate(args):
            if arg._is_global:
                continue
            if arg._is_direct:
                if isinstance(_iterset, ExtrudedSet):
                    if arg.data.dataset.set != _iterset.parent:
                        raise MapValueError(
                            "Iterset of direct arg %s doesn't match ParLoop iterset." % i)
                elif arg.data.dataset.set != _iterset:
                    raise MapValueError(
                        "Iterset of direct arg %s doesn't match ParLoop iterset." % i)
                continue
            for j, m in enumerate(arg._map):
                if isinstance(_iterset, ExtrudedSet):
                    if m.iterset != _iterset and m.iterset not in _iterset:
                        raise MapValueError(
                            "Iterset of arg %s map %s doesn't match ParLoop iterset." % (i, j))
                elif m.iterset != _iterset and m.iterset not in _iterset:
                    raise MapValueError(
                        "Iterset of arg %s map %s doesn't match ParLoop iterset." % (i, j))


@collective
def par_loop(kernel, iterset, *args, **kwargs):
    r"""Invocation of an OP2 kernel

    :arg kernel: The :class:`Kernel` to be executed.
    :arg iterset: The iteration :class:`Set` over which the kernel should be
                  executed.
    :arg \*args: One or more :class:`base.Arg`\s constructed from a
                 :class:`Global`, :class:`Dat` or :class:`Mat` using the call
                 syntax and passing in an optionally indexed :class:`Map`
                 through which this :class:`base.Arg` is accessed and the
                 :class:`base.Access` descriptor indicating how the
                 :class:`Kernel` is going to access this data (see the example
                 below). These are the global data structures from and to
                 which the kernel will read and write.
    :kwarg iterate: Optionally specify which region of an
            :class:`ExtrudedSet` to iterate over.
            Valid values are:

              - ``ON_BOTTOM``: iterate over the bottom layer of cells.
              - ``ON_TOP`` iterate over the top layer of cells.
              - ``ALL`` iterate over all cells (the default if unspecified)
              - ``ON_INTERIOR_FACETS`` iterate over all the layers
                 except the top layer, accessing data two adjacent (in
                 the extruded direction) cells at a time.

    :kwarg pass_layer_arg: Should the wrapper pass the current layer
        into the kernel (as an ``int``). Only makes sense for
        indirect extruded iteration.

    .. warning ::
        It is the caller's responsibility that the number and type of all
        :class:`base.Arg`\s passed to the :func:`par_loop` match those expected
        by the :class:`Kernel`. No runtime check is performed to ensure this!

    :func:`par_loop` invocation is illustrated by the following example ::

      pyop2.par_loop(mass, elements,
                     mat(pyop2.INC, (elem_node[pyop2.i[0]]), elem_node[pyop2.i[1]]),
                     coords(pyop2.READ, elem_node))

    This example will execute the :class:`Kernel` ``mass`` over the
    :class:`Set` ``elements`` executing 3x3 times for each
    :class:`Set` member, assuming the :class:`Map` ``elem_node`` is of arity 3.
    The :class:`Kernel` takes four arguments, the first is a :class:`Mat` named
    ``mat``, the second is a field named ``coords``. The remaining two arguments
    indicate which local iteration space point the kernel is to execute.

    A :class:`Mat` requires a pair of :class:`Map` objects, one each
    for the row and column spaces. In this case both are the same
    ``elem_node`` map. The row :class:`Map` is indexed by the first
    index in the local iteration space, indicated by the ``0`` index
    to :data:`pyop2.i`, while the column space is indexed by
    the second local index.  The matrix is accessed to increment
    values using the ``pyop2.INC`` access descriptor.

    The ``coords`` :class:`Dat` is also accessed via the ``elem_node``
    :class:`Map`, however no indices are passed so all entries of
    ``elem_node`` for the relevant member of ``elements`` will be
    passed to the kernel as a vector.
    """
    if isinstance(kernel, types.FunctionType):
        from pyop2 import pyparloop
        return pyparloop.ParLoop(kernel, iterset, *args, **kwargs).compute()
    return _make_object('ParLoop', kernel, iterset, *args, **kwargs).compute()<|MERGE_RESOLUTION|>--- conflicted
+++ resolved
@@ -1634,35 +1634,10 @@
         :arg subset: A :class:`Subset` of elements to copy (optional)"""
         if other is self:
             return
-<<<<<<< HEAD
         if subset is None:
             other.data[:] = self.data_ro
         else:
             other.data[subset.indices] = self.data_ro[subset.indices]
-=======
-        self._copy_parloop(other, subset=subset).compute()
-
-    @collective
-    def _copy_parloop(self, other, subset=None):
-        """Create the :class:`ParLoop` implementing copy."""
-        if not hasattr(self, '_copy_kernel'):
-            import islpy as isl
-            import pymbolic.primitives as p
-            inames = isl.make_zero_and_vars(["i"])
-            domain = (inames[0].le_set(inames["i"])) & (inames["i"].lt_set(inames[0] + self.cdim))
-            _other = p.Variable("other")
-            _self = p.Variable("self")
-            i = p.Variable("i")
-            insn = loopy.Assignment(_other.index(i), _self.index(i), within_inames=frozenset(["i"]))
-            data = [loopy.GlobalArg("self", dtype=self.dtype, shape=(self.cdim,)),
-                    loopy.GlobalArg("other", dtype=other.dtype, shape=(other.cdim,))]
-            knl = loopy.make_function([domain], [insn], data, name="copy", target=loopy.CTarget(), lang_version=(2018, 2))
-
-            self._copy_kernel = _make_object('Kernel', knl, 'copy')
-        return _make_object('ParLoop', self._copy_kernel,
-                            subset or self.dataset.set,
-                            self(READ), other(WRITE))
->>>>>>> edf5b3a5
 
     def __iter__(self):
         """Yield self when iterated over."""
