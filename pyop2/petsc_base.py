--- conflicted
+++ resolved
@@ -689,12 +689,9 @@
         self._init()
         self.assembly_state = Mat.ASSEMBLED
 
-<<<<<<< HEAD
-=======
     # Firedrake relies on this to distinguish between MatBlock and not for boundary conditions
     local_to_global_maps = (None, None)
 
->>>>>>> 3c88f9e7
     @utils.cached_property
     def _kernel_args_(self):
         return (self.handle.handle, )
@@ -845,23 +842,6 @@
     def __call__(self, access, path, lgmaps=None, unroll_map=False):
         """Override the parent __call__ method in order to special-case global
         blocks in matrices."""
-<<<<<<< HEAD
-        try:
-            # Usual case
-            return super(Mat, self).__call__(access, path)
-        except TypeError:
-            # One of the path entries was not an Arg.
-            if path == (None, None):
-                return _make_object('Arg',
-                                    data=self.handle.getPythonContext().global_,
-                                    access=access)
-            elif None in path:
-                thispath = path[0] or path[1]
-                return _make_object('Arg', data=self.handle.getPythonContext().dat,
-                                    map=thispath, access=access)
-            else:
-                raise
-=======
         # One of the path entries was not an Arg.
         if path == (None, None):
             assert all(l is None for l in lgmaps)
@@ -874,7 +854,6 @@
                                 map=thispath, access=access)
         else:
             return super().__call__(access, path, lgmaps=lgmaps, unroll_map=unroll_map)
->>>>>>> 3c88f9e7
 
     def __getitem__(self, idx):
         """Return :class:`Mat` block with row and column given by ``idx``
