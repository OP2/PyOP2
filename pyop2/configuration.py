--- conflicted
+++ resolved
@@ -94,31 +94,6 @@
     # name, env variable, type, default, write once
     cache_dir = os.path.join(gettempdir(), "pyop2-cache-uid%s" % os.getuid())
     DEFAULTS = {
-<<<<<<< HEAD
-        "compiler": ("PYOP2_BACKEND_COMPILER", str, "gcc"),
-        "simd_width": ("PYOP2_SIMD_WIDTH", int, default_simd_width()),
-        "vectorization_strategy": ("PYOP2_VECT_STRATEGY", str, "ve"),
-        "alignment": ("PYOP2_ALIGNMENT", int, 64),
-        "time": ("PYOP2_TIME", bool, False),
-        "debug": ("PYOP2_DEBUG", bool, False),
-        "cflags": ("PYOP2_CFLAGS", str, ""),
-        "ldflags": ("PYOP2_LDFLAGS", str, ""),
-        "compute_kernel_flops": ("PYOP2_COMPUTE_KERNEL_FLOPS", bool, False),
-        "use_safe_cflags": ("PYOP2_USE_SAFE_CFLAGS", bool, True),
-        "type_check": ("PYOP2_TYPE_CHECK", bool, True),
-        "check_src_hashes": ("PYOP2_CHECK_SRC_HASHES", bool, True),
-        "log_level": ("PYOP2_LOG_LEVEL", (str, int), "WARNING"),
-        "dump_gencode": ("PYOP2_DUMP_GENCODE", bool, False),
-        "cache_dir": ("PYOP2_CACHE_DIR", str,
-                      os.path.join(gettempdir(),
-                                   "pyop2-cache-uid%s" % os.getuid())),
-        "node_local_compilation": ("PYOP2_NODE_LOCAL_COMPILATION", bool, True),
-        "no_fork_available": ("PYOP2_NO_FORK_AVAILABLE", bool, False),
-        "print_cache_size": ("PYOP2_PRINT_CACHE_SIZE", bool, False),
-        "print_summary": ("PYOP2_PRINT_SUMMARY", bool, False),
-        "matnest": ("PYOP2_MATNEST", bool, True),
-        "block_sparsity": ("PYOP2_BLOCK_SPARSITY", bool, True),
-=======
         "cc":
             ("PYOP2_CC", str, ""),
         "cxx":
@@ -132,7 +107,13 @@
         "ldflags":
             ("PYOP2_LDFLAGS", str, ""),
         "simd_width":
-            ("PYOP2_SIMD_WIDTH", int, 4),
+            ("PYOP2_SIMD_WIDTH", int, default_simd_width()),
+        "vectorization_strategy":
+            ("PYOP2_VECT_STRATEGY", str, "ve"),
+        "alignment":
+            ("PYOP2_ALIGNMENT", int, 64),
+        "time":
+            ("PYOP2_TIME", bool, False),
         "debug":
             ("PYOP2_DEBUG", bool, False),
         "compute_kernel_flops":
@@ -155,7 +136,6 @@
             ("PYOP2_MATNEST", bool, True),
         "block_sparsity":
             ("PYOP2_BLOCK_SPARSITY", bool, True)
->>>>>>> a33fedfc
     }
     """Default values for PyOP2 configuration parameters"""
 
