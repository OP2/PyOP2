--- conflicted
+++ resolved
@@ -98,13 +98,9 @@
         "ldflags":
             ("PYOP2_LDFLAGS", str, ""),
         "simd_width":
-<<<<<<< HEAD
             ("PYOP2_SIMD_WIDTH", int, 4),
-=======
-            ("PYOP2_SIMD_WIDTH", int, 1),
         "extra_info":
             ("PYOP2_EXTRA_INFO", bool, False),
->>>>>>> e2af4c76
         "vectorization_strategy":
             ("PYOP2_VECT_STRATEGY", str, "cross-element"),
         "alignment":
