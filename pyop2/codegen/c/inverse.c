#include <petscsys.h>
#include <petscblaslapack.h>

#ifndef PYOP2_WORK_ARRAYS
#define PYOP2_WORK_ARRAYS
#define BUF_SIZE 30
static PetscBLASInt ipiv_buffer[BUF_SIZE];
static PetscScalar work_buffer[BUF_SIZE*BUF_SIZE];
static PetscScalar Aout_proxy_buffer[BUF_SIZE*BUF_SIZE];
#endif

<<<<<<< HEAD
static void inverse(PetscScalar* __restrict__ Aout, const PetscScalar* __restrict__ A, PetscBLASInt N,
                    PetscBLASInt incA, PetscBLASInt incAout)
=======
#ifndef PYOP2_INV_LOG_EVENTS
#define PYOP2_INV_LOG_EVENTS
PetscLogEvent ID_inv_memcpy = -1;
PetscLogEvent ID_inv_getrf = -1;
PetscLogEvent ID_inv_getri = -1;
static PetscBool log_active_inv = 0;
#endif

void inverse(PetscScalar* __restrict__ Aout, const PetscScalar* __restrict__ A, PetscBLASInt N)
>>>>>>> a33fedfc
{
    PetscLogIsActive(&log_active_inv);
    if (log_active_inv){PetscLogEventBegin(ID_inv_memcpy,0,0,0,0);}
    PetscBLASInt info;
    PetscBLASInt *ipiv = N <= BUF_SIZE ? ipiv_buffer : malloc(N*sizeof(*ipiv));
    PetscScalar *Awork = N <= BUF_SIZE ? work_buffer : malloc(N*N*sizeof(*Awork));
<<<<<<< HEAD

    PetscInt N_sq = N * N;
    PetscInt one = 1;

    // Aout_proxy: 'Aout', but stored contiguously
    PetscScalar *Aout_proxy;
    if (incAout == 1)
      Aout_proxy = Aout;
    else
    {
      // TODO: Must see if allocating has a significant performance impact
      Aout_proxy = N_sq <= BUF_SIZE ? Aout_proxy_buffer : malloc(N*N*sizeof(*Aout));
    }

    BLAScopy_(&N_sq, A, &incA, Aout_proxy, &one);

    LAPACKgetrf_(&N, &N, Aout_proxy, &N, ipiv, &info);
    if(info == 0){
        LAPACKgetri_(&N, Aout_proxy, &N, ipiv, Awork, &N, &info);

        // Copy Aout_proxy back to Aout
        if (Aout != Aout_proxy)
          BLAScopy_(&N_sq, Aout_proxy, &one, Aout, &incAout);
=======
    memcpy(Aout, A, N*N*sizeof(PetscScalar));
    if (log_active_inv){PetscLogEventEnd(ID_inv_memcpy,0,0,0,0);}

    if (log_active_inv){PetscLogEventBegin(ID_inv_getrf,0,0,0,0);}
    LAPACKgetrf_(&N, &N, Aout, &N, ipiv, &info);
    if (log_active_inv){PetscLogEventEnd(ID_inv_getrf,0,0,0,0);}

    if(info == 0){
        if (log_active_inv){PetscLogEventBegin(ID_inv_getri,0,0,0,0);}
        LAPACKgetri_(&N, Aout, &N, ipiv, Awork, &N, &info);
        if (log_active_inv){PetscLogEventEnd(ID_inv_getri,0,0,0,0);}
>>>>>>> a33fedfc
    }

    if(info != 0){
        fprintf(stderr, "Getri throws nonzero info.");
        abort();
    }
    if ( N > BUF_SIZE ) {
        free(Awork);
        free(ipiv);
    }
}<|MERGE_RESOLUTION|>--- conflicted
+++ resolved
@@ -9,10 +9,7 @@
 static PetscScalar Aout_proxy_buffer[BUF_SIZE*BUF_SIZE];
 #endif
 
-<<<<<<< HEAD
-static void inverse(PetscScalar* __restrict__ Aout, const PetscScalar* __restrict__ A, PetscBLASInt N,
-                    PetscBLASInt incA, PetscBLASInt incAout)
-=======
+
 #ifndef PYOP2_INV_LOG_EVENTS
 #define PYOP2_INV_LOG_EVENTS
 PetscLogEvent ID_inv_memcpy = -1;
@@ -21,15 +18,13 @@
 static PetscBool log_active_inv = 0;
 #endif
 
-void inverse(PetscScalar* __restrict__ Aout, const PetscScalar* __restrict__ A, PetscBLASInt N)
->>>>>>> a33fedfc
+static void inverse(PetscScalar* __restrict__ Aout, const PetscScalar* __restrict__ A, PetscBLASInt N,
+                    PetscBLASInt incA, PetscBLASInt incAout)
 {
     PetscLogIsActive(&log_active_inv);
-    if (log_active_inv){PetscLogEventBegin(ID_inv_memcpy,0,0,0,0);}
     PetscBLASInt info;
     PetscBLASInt *ipiv = N <= BUF_SIZE ? ipiv_buffer : malloc(N*sizeof(*ipiv));
     PetscScalar *Awork = N <= BUF_SIZE ? work_buffer : malloc(N*N*sizeof(*Awork));
-<<<<<<< HEAD
 
     PetscInt N_sq = N * N;
     PetscInt one = 1;
@@ -44,28 +39,26 @@
       Aout_proxy = N_sq <= BUF_SIZE ? Aout_proxy_buffer : malloc(N*N*sizeof(*Aout));
     }
 
+    if (log_active_inv){PetscLogEventBegin(ID_inv_memcpy,0,0,0,0);}
     BLAScopy_(&N_sq, A, &incA, Aout_proxy, &one);
-
-    LAPACKgetrf_(&N, &N, Aout_proxy, &N, ipiv, &info);
-    if(info == 0){
-        LAPACKgetri_(&N, Aout_proxy, &N, ipiv, Awork, &N, &info);
-
-        // Copy Aout_proxy back to Aout
-        if (Aout != Aout_proxy)
-          BLAScopy_(&N_sq, Aout_proxy, &one, Aout, &incAout);
-=======
-    memcpy(Aout, A, N*N*sizeof(PetscScalar));
     if (log_active_inv){PetscLogEventEnd(ID_inv_memcpy,0,0,0,0);}
 
     if (log_active_inv){PetscLogEventBegin(ID_inv_getrf,0,0,0,0);}
-    LAPACKgetrf_(&N, &N, Aout, &N, ipiv, &info);
+    LAPACKgetrf_(&N, &N, Aout_proxy, &N, ipiv, &info);
     if (log_active_inv){PetscLogEventEnd(ID_inv_getrf,0,0,0,0);}
 
     if(info == 0){
         if (log_active_inv){PetscLogEventBegin(ID_inv_getri,0,0,0,0);}
-        LAPACKgetri_(&N, Aout, &N, ipiv, Awork, &N, &info);
+        LAPACKgetri_(&N, Aout_proxy, &N, ipiv, Awork, &N, &info);
         if (log_active_inv){PetscLogEventEnd(ID_inv_getri,0,0,0,0);}
->>>>>>> a33fedfc
+
+        // Copy Aout_proxy back to Aout
+        if (Aout != Aout_proxy)
+        {
+          if (log_active_inv){PetscLogEventBegin(ID_inv_memcpy,0,0,0,0);}
+          BLAScopy_(&N_sq, Aout_proxy, &one, Aout, &incAout);
+          if (log_active_inv){PetscLogEventEnd(ID_inv_memcpy,0,0,0,0);}
+        }
     }
 
     if(info != 0){
