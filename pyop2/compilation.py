# This file is part of PyOP2
#
# PyOP2 is Copyright (c) 2012, Imperial College London and
# others. Please see the AUTHORS file in the main source directory for
# a full list of copyright holders.  All rights reserved.
#
# Redistribution and use in source and binary forms, with or without
# modification, are permitted provided that the following conditions
# are met:
#
#     * Redistributions of source code must retain the above copyright
#       notice, this list of conditions and the following disclaimer.
#     * Redistributions in binary form must reproduce the above copyright
#       notice, this list of conditions and the following disclaimer in the
#       documentation and/or other materials provided with the distribution.
#     * The name of Imperial College London or that of other
#       contributors may not be used to endorse or promote products
#       derived from this software without specific prior written
#       permission.
#
# THIS SOFTWARE IS PROVIDED BY THE COPYRIGHT HOLDERS AND CONTRIBUTERS
# ''AS IS'' AND ANY EXPRESS OR IMPLIED WARRANTIES, INCLUDING, BUT NOT
# LIMITED TO, THE IMPLIED WARRANTIES OF MERCHANTABILITY AND FITNESS
# FOR A PARTICULAR PURPOSE ARE DISCLAIMED. IN NO EVENT SHALL THE
# COPYRIGHT HOLDERS OR CONTRIBUTORS BE LIABLE FOR ANY DIRECT,
# INDIRECT, INCIDENTAL, SPECIAL, EXEMPLARY, OR CONSEQUENTIAL DAMAGES
# (INCLUDING, BUT NOT LIMITED TO, PROCUREMENT OF SUBSTITUTE GOODS OR
# SERVICES; LOSS OF USE, DATA, OR PROFITS; OR BUSINESS INTERRUPTION)
# HOWEVER CAUSED AND ON ANY THEORY OF LIABILITY, WHETHER IN CONTRACT,
# STRICT LIABILITY, OR TORT (INCLUDING NEGLIGENCE OR OTHERWISE)
# ARISING IN ANY WAY OUT OF THE USE OF THIS SOFTWARE, EVEN IF ADVISED
# OF THE POSSIBILITY OF SUCH DAMAGE.


from abc import ABC
import os
import platform
import shutil
import subprocess
import sys
import ctypes
import shlex
from hashlib import md5
from packaging.version import Version, InvalidVersion


from pyop2.mpi import MPI, collective, COMM_WORLD
from pyop2.mpi import dup_comm, get_compilation_comm, set_compilation_comm
from pyop2.configuration import configuration
from pyop2.logger import warning, debug, progress, INFO
from pyop2.exceptions import CompilationError


def _check_hashes(x, y, datatype):
    """MPI reduction op to check if code hashes differ across ranks."""
    if x == y:
        return x
    return False


_check_op = MPI.Op.Create(_check_hashes, commute=True)
_compiler = None


def set_default_compiler(compiler):
    """Set the PyOP2 default compiler, globally.

    :arg compiler: String with name or path to compiler executable
        OR a subclass of the Compiler class
    """
    global _compiler
    if _compiler:
        warning(
            "`set_default_compiler` should only ever be called once, calling"
            " multiple times is untested and may produce unexpected results"
        )
    if isinstance(compiler, str):
        _compiler = sniff_compiler(compiler)
    elif isinstance(compiler, type) and issubclass(compiler, Compiler):
        _compiler = compiler
    else:
        raise TypeError(
            "compiler must be a path to a compiler (a string) or a subclass"
            " of the pyop2.compilation.Compiler class"
        )


def sniff_compiler(exe):
    """Obtain the correct compiler class by calling the compiler executable.

    :arg exe: String with name or path to compiler executable
    :returns: A compiler class
    """
    try:
        output = subprocess.run(
            [exe, "--version"],
            stdout=subprocess.PIPE,
            stderr=subprocess.PIPE,
            check=True,
            encoding="utf-8"
        ).stdout
    except (subprocess.CalledProcessError, UnicodeDecodeError):
        output = ""

    # Find the name of the compiler family
    if output.startswith("gcc") or output.startswith("g++"):
        name = "GNU"
    elif output.startswith("clang"):
        name = "clang"
<<<<<<< HEAD
    elif output.startswith("Apple"):
=======
    elif output.startswith("Apple LLVM") or output.startswith("Apple clang"):
>>>>>>> 80715aca
        name = "clang"
    elif output.startswith("icc"):
        name = "Intel"
    elif "Cray" in output.split("\n")[0]:
        # Cray is more awkward eg:
        # Cray clang version 11.0.4  (<some_hash>)
        # gcc (GCC) 9.3.0 20200312 (Cray Inc.)
        name = "Cray"
    else:
        name = "unknown"

    # Set the compiler instance based on the platform (and architecture)
    if sys.platform.find("linux") == 0:
        if name == "Intel":
            compiler = LinuxIntelCompiler
        elif name == "GNU":
            compiler = LinuxGnuCompiler
        elif name == "clang":
            compiler = LinuxClangCompiler
        elif name == "Cray":
            compiler = LinuxCrayCompiler
        else:
            compiler = AnonymousCompiler
    elif sys.platform.find("darwin") == 0:
        if name == "clang":
            machine = platform.uname().machine
            if machine == "arm64":
                compiler = MacClangARMCompiler
            elif machine == "x86_64":
                compiler = MacClangCompiler
        else:
            compiler = AnonymousCompiler
    else:
        compiler = AnonymousCompiler
    return compiler


@collective
def compilation_comm(comm):
    """Get a communicator for compilation.

    :arg comm: The input communicator.
    :returns: A communicator used for compilation (may be smaller)
    """
    # Should we try and do node-local compilation?
    if not configuration["node_local_compilation"]:
        return comm
    retcomm = get_compilation_comm(comm)
    if retcomm is not None:
        debug("Found existing compilation communicator")
        return retcomm
    if MPI.VERSION >= 3:
        debug("Creating compilation communicator using MPI_Split_type")
        retcomm = comm.Split_type(MPI.COMM_TYPE_SHARED)
        debug("Finished creating compilation communicator using MPI_Split_type")
        set_compilation_comm(comm, retcomm)
        return retcomm
    debug("Creating compilation communicator using MPI_Split + filesystem")
    import tempfile
    if comm.rank == 0:
        if not os.path.exists(configuration["cache_dir"]):
            os.makedirs(configuration["cache_dir"], exist_ok=True)
        tmpname = tempfile.mkdtemp(prefix="rank-determination-",
                                   dir=configuration["cache_dir"])
    else:
        tmpname = None
    tmpname = comm.bcast(tmpname, root=0)
    if tmpname is None:
        raise CompilationError("Cannot determine sharedness of filesystem")
    # Touch file
    debug("Made tmpdir %s" % tmpname)
    with open(os.path.join(tmpname, str(comm.rank)), "wb"):
        pass
    comm.barrier()
    import glob
    ranks = sorted(int(os.path.basename(name))
                   for name in glob.glob("%s/[0-9]*" % tmpname))
    debug("Creating compilation communicator using filesystem colors")
    retcomm = comm.Split(color=min(ranks), key=comm.rank)
    debug("Finished creating compilation communicator using filesystem colors")
    set_compilation_comm(comm, retcomm)
    return retcomm


class Compiler(ABC):
    """A compiler for shared libraries.

    :arg extra_compiler_flags: A list of arguments to the C compiler (CFLAGS)
        or the C++ compiler (CXXFLAGS)
        (optional, prepended to any flags specified as the cflags configuration option).
        The environment variables ``PYOP2_CFLAGS`` and ``PYOP2_CXXFLAGS``
        can also be used to extend these options.
    :arg extra_linker_flags: A list of arguments to the linker (LDFLAGS)
    (optional, prepended to any flags specified as the ldflags configuration option).
        The environment variable ``PYOP2_LDFLAGS`` can also be used to
        extend these options.
    :arg cpp: Should we try and use the C++ compiler instead of the C
        compiler?.
    :kwarg comm: Optional communicator to compile the code on
        (defaults to COMM_WORLD).
    """
    _name = "unknown"

    _cc = "mpicc"
    _cxx = "mpicxx"
    _ld = None

    _cflags = ()
    _cxxflags = ()
    _ldflags = ()

    _optflags = ()
    _debugflags = ()

    def __init__(self, extra_compiler_flags=None, extra_linker_flags=None, cpp=False, comm=None):
        self._extra_compiler_flags = tuple(extra_compiler_flags) or ()
        self._extra_linker_flags = tuple(extra_linker_flags) or ()

        self._cpp = cpp
        self._debug = configuration["debug"]

        # Ensure that this is an internal communicator.
        comm = dup_comm(comm or COMM_WORLD)
        self.comm = compilation_comm(comm)
        self.sniff_compiler_version()

    def __repr__(self):
        return f"<{self._name} compiler, version {self.version or 'unknown'}>"

    @property
    def cc(self):
        return configuration["cc"] or self._cc

    @property
    def cxx(self):
        return configuration["cxx"] or self._cxx

    @property
    def ld(self):
        return configuration["ld"] or self._ld

    @property
    def cflags(self):
        cflags = self._cflags + self._extra_compiler_flags + self.bugfix_cflags
        if self._debug:
            cflags += self._debugflags
        else:
            cflags += self._optflags
        cflags += tuple(shlex.split(configuration["cflags"]))
        return cflags

    @property
    def cxxflags(self):
        cxxflags = self._cxxflags + self._extra_compiler_flags + self.bugfix_cflags
        if self._debug:
            cxxflags += self._debugflags
        else:
            cxxflags += self._optflags
        cxxflags += tuple(shlex.split(configuration["cxxflags"]))
        return cxxflags

    @property
    def ldflags(self):
        ldflags = self._ldflags + self._extra_linker_flags
        ldflags += tuple(shlex.split(configuration["ldflags"]))
        return ldflags

    def sniff_compiler_version(self, cpp=False):
        """Attempt to determine the compiler version number.

        :arg cpp: If set to True will use the C++ compiler rather than
            the C compiler to determine the version number.
        """
        try:
            exe = self.cxx if cpp else self.cc
            output = subprocess.run(
                [exe, "-dumpversion"],
                stdout=subprocess.PIPE,
                stderr=subprocess.PIPE,
                check=True,
                encoding="utf-8"
            ).stdout
            self.version = Version(output)
        except (subprocess.CalledProcessError, UnicodeDecodeError, InvalidVersion):
            self.version = None

    @property
    def bugfix_cflags(self):
        return ()

    @staticmethod
    def expandWl(ldflags):
        """Generator to expand the `-Wl` compiler flags for use as linker flags
        :arg ldflags: linker flags for a compiler command
        """
        for flag in ldflags:
            if flag.startswith('-Wl'):
                for f in flag.lstrip('-Wl')[1:].split(','):
                    yield f
            else:
                yield flag

    @collective
    def get_so(self, jitmodule, extension):
        """Build a shared library and load it

        :arg jitmodule: The JIT Module which can generate the code to compile.
        :arg extension: extension of the source file (c, cpp).
        Returns a :class:`ctypes.CDLL` object of the resulting shared
        library."""

        # C or C++
        if self._cpp:
            compiler = self.cxx
            compiler_flags = self.cxxflags
        else:
            compiler = self.cc
            compiler_flags = self.cflags

        # Determine cache key
        hsh = md5(str(jitmodule.cache_key).encode())
        hsh.update(compiler.encode())
        if self.ld:
            hsh.update(self.ld.encode())
        hsh.update("".join(compiler_flags).encode())
        hsh.update("".join(self.ldflags).encode())

        basename = hsh.hexdigest()

        cachedir = configuration['cache_dir']

        dirpart, basename = basename[:2], basename[2:]
        cachedir = os.path.join(cachedir, dirpart)
        pid = os.getpid()
        cname = os.path.join(cachedir, "%s_p%d.%s" % (basename, pid, extension))
        oname = os.path.join(cachedir, "%s_p%d.o" % (basename, pid))
        soname = os.path.join(cachedir, "%s.so" % basename)
        # Link into temporary file, then rename to shared library
        # atomically (avoiding races).
        tmpname = os.path.join(cachedir, "%s_p%d.so.tmp" % (basename, pid))

        if configuration['check_src_hashes'] or configuration['debug']:
            matching = self.comm.allreduce(basename, op=_check_op)
            if matching != basename:
                # Dump all src code to disk for debugging
                output = os.path.join(configuration["cache_dir"], "mismatching-kernels")
                srcfile = os.path.join(output, "src-rank%d.c" % self.comm.rank)
                if self.comm.rank == 0:
                    os.makedirs(output, exist_ok=True)
                self.comm.barrier()
                with open(srcfile, "w") as f:
                    f.write(jitmodule.code_to_compile)
                self.comm.barrier()
                raise CompilationError("Generated code differs across ranks (see output in %s)" % output)
        try:
            # Are we in the cache?
            return ctypes.CDLL(soname)
        except OSError:
            # No, let's go ahead and build
            if self.comm.rank == 0:
                # No need to do this on all ranks
                os.makedirs(cachedir, exist_ok=True)
                logfile = os.path.join(cachedir, "%s_p%d.log" % (basename, pid))
                errfile = os.path.join(cachedir, "%s_p%d.err" % (basename, pid))
                with progress(INFO, 'Compiling wrapper'):
                    with open(cname, "w") as f:
                        f.write(jitmodule.code_to_compile)
                    # Compiler also links
                    if not self.ld:
                        cc = (compiler,) \
                            + compiler_flags \
                            + ('-o', tmpname, cname) \
                            + self.ldflags
                        debug('Compilation command: %s', ' '.join(cc))
                        with open(logfile, "w") as log, open(errfile, "w") as err:
                            log.write("Compilation command:\n")
                            log.write(" ".join(cc))
                            log.write("\n\n")
                            try:
                                if configuration['no_fork_available']:
                                    cc += ["2>", errfile, ">", logfile]
                                    cmd = " ".join(cc)
                                    status = os.system(cmd)
                                    if status != 0:
                                        raise subprocess.CalledProcessError(status, cmd)
                                else:
                                    subprocess.check_call(cc, stderr=err, stdout=log)
                            except subprocess.CalledProcessError as e:
                                raise CompilationError(
                                    """Command "%s" return error status %d.
Unable to compile code
Compile log in %s
Compile errors in %s""" % (e.cmd, e.returncode, logfile, errfile))
                    else:
                        cc = (compiler,) \
                            + compiler_flags \
                            + ('-c', '-o', oname, cname)
                        # Extract linker specific "cflags" from ldflags
                        ld = tuple(shlex.split(self.ld)) \
                            + ('-o', tmpname, oname) \
                            + tuple(self.expandWl(self.ldflags))
                        debug('Compilation command: %s', ' '.join(cc))
                        debug('Link command: %s', ' '.join(ld))
                        with open(logfile, "a") as log, open(errfile, "a") as err:
                            log.write("Compilation command:\n")
                            log.write(" ".join(cc))
                            log.write("\n\n")
                            log.write("Link command:\n")
                            log.write(" ".join(ld))
                            log.write("\n\n")
                            try:
                                if configuration['no_fork_available']:
                                    cc += ["2>", errfile, ">", logfile]
                                    ld += ["2>>", errfile, ">>", logfile]
                                    cccmd = " ".join(cc)
                                    ldcmd = " ".join(ld)
                                    status = os.system(cccmd)
                                    if status != 0:
                                        raise subprocess.CalledProcessError(status, cccmd)
                                    status = os.system(ldcmd)
                                    if status != 0:
                                        raise subprocess.CalledProcessError(status, ldcmd)
                                else:
                                    subprocess.check_call(cc, stderr=err, stdout=log)
                                    subprocess.check_call(ld, stderr=err, stdout=log)
                            except subprocess.CalledProcessError as e:
                                raise CompilationError(
                                    """Command "%s" return error status %d.
Unable to compile code
Compile log in %s
Compile errors in %s""" % (e.cmd, e.returncode, logfile, errfile))
                    # Atomically ensure soname exists
                    os.rename(tmpname, soname)
            # Wait for compilation to complete
            self.comm.barrier()
            # Load resulting library
            return ctypes.CDLL(soname)


class MacClangCompiler(Compiler):
    """A compiler for building a shared library on Mac systems."""
    _name = "Mac Clang"

    _cflags = ("-fPIC", "-Wall", "-framework", "Accelerate", "-std=gnu11")
    _cxxflags = ("-fPIC", "-Wall", "-framework", "Accelerate")
    _ldflags = ("-dynamiclib",)

    _optflags = ("-O3", "-ffast-math", "-march=native")
    _debugflags = ("-O0", "-g")


class MacClangARMCompiler(MacClangCompiler):
    """A compiler for building a shared library on ARM based Mac systems."""
    # See https://stackoverflow.com/q/65966969
    _optflags = ("-O3", "-ffast-math", "-mcpu=apple-a14")


class LinuxGnuCompiler(Compiler):
    """The GNU compiler for building a shared library on Linux systems."""
    _name = "GNU"

    _cflags = ("-fPIC", "-Wall", "-std=gnu11")
    _cxxflags = ("-fPIC", "-Wall")
    _ldflags = ("-shared",)

    _optflags = ("-march=native", "-O3", "-ffast-math")
    _debugflags = ("-O0", "-g")

    def sniff_compiler_version(self, cpp=False):
        super(LinuxGnuCompiler, self).sniff_compiler_version()
        if self.version >= Version("7.0"):
            try:
                # gcc-7 series only spits out patch level on dumpfullversion.
                exe = self.cxx if cpp else self.cc
                output = subprocess.run(
                    [exe, "-dumpfullversion"],
                    stdout=subprocess.PIPE,
                    stderr=subprocess.PIPE,
                    check=True,
                    encoding="utf-8"
                ).stdout
                self.version = Version(output)
            except (subprocess.CalledProcessError, UnicodeDecodeError, InvalidVersion):
                pass

    @property
    def bugfix_cflags(self):
        """Flags to work around bugs in compilers."""
        ver = self.version
        cflags = ()
        if Version("4.8.0") <= ver < Version("4.9.0"):
            # GCC bug https://gcc.gnu.org/bugzilla/show_bug.cgi?id=61068
            cflags = ("-fno-ivopts",)
        if Version("5.0") <= ver <= Version("5.4.0"):
            cflags = ("-fno-tree-loop-vectorize",)
        if Version("6.0.0") <= ver < Version("6.5.0"):
            # GCC bug https://gcc.gnu.org/bugzilla/show_bug.cgi?id=79920
            cflags = ("-fno-tree-loop-vectorize",)
        if Version("7.1.0") <= ver < Version("7.1.2"):
            # GCC bug https://gcc.gnu.org/bugzilla/show_bug.cgi?id=81633
            cflags = ("-fno-tree-loop-vectorize",)
        if Version("7.3") <= ver <= Version("7.5"):
            # GCC bug https://gcc.gnu.org/bugzilla/show_bug.cgi?id=90055
            # See also https://github.com/firedrakeproject/firedrake/issues/1442
            # And https://github.com/firedrakeproject/firedrake/issues/1717
            # Bug also on skylake with the vectoriser in this
            # combination (disappears without
            # -fno-tree-loop-vectorize!)
            cflags = ("-fno-tree-loop-vectorize", "-mno-avx512f")
        return cflags


class LinuxClangCompiler(Compiler):
    """The clang for building a shared library on Linux systems."""
    _name = "Clang"

    _ld = "ld.lld"

    _cflags = ("-fPIC", "-Wall", "-std=gnu11")
    _cxxflags = ("-fPIC", "-Wall")
    _ldflags = ("-shared", "-L/usr/lib")

    _optflags = ("-march=native", "-O3", "-ffast-math")
    _debugflags = ("-O0", "-g")


class LinuxIntelCompiler(Compiler):
    """The Intel compiler for building a shared library on Linux systems."""
    _name = "Intel"

    _cc = "mpiicc"
    _cxx = "mpiicpc"

    _cflags = ("-fPIC", "-no-multibyte-chars", "-std=gnu11")
    _cxxflags = ("-fPIC", "-no-multibyte-chars")
    _ldflags = ("-shared",)

    _optflags = ("-Ofast", "-xHost")
    _debugflags = ("-O0", "-g")


class LinuxCrayCompiler(Compiler):
    """The Cray compiler for building a shared library on Linux systems."""
    _name = "Cray"

    _cc = "cc"
    _cxx = "CC"

    _cflags = ("-fPIC", "-Wall", "-std=gnu11")
    _cxxflags = ("-fPIC", "-Wall")
    _ldflags = ("-shared",)

    _optflags = ("-march=native", "-O3", "-ffast-math")
    _debugflags = ("-O0", "-g")

    @property
    def ldflags(self):
        ldflags = super(LinuxCrayCompiler).ldflags
        if '-llapack' in ldflags:
            ldflags = tuple(flag for flag in ldflags if flag != '-llapack')
        return ldflags


class AnonymousCompiler(Compiler):
    """Compiler for building a shared library on systems with unknown compiler.
    The properties of this compiler are entirely controlled through environment
    variables"""
    _name = "Unknown"


@collective
def load(jitmodule, extension, fn_name, cppargs=(), ldargs=(),
         argtypes=None, restype=None, comm=None):
    """Build a shared library and return a function pointer from it.

    :arg jitmodule: The JIT Module which can generate the code to compile, or
        the string representing the source code.
    :arg extension: extension of the source file (c, cpp)
    :arg fn_name: The name of the function to return from the resulting library
    :arg cppargs: A tuple of arguments to the C compiler (optional)
    :arg ldargs: A tuple of arguments to the linker (optional)
    :arg argtypes: A list of ctypes argument types matching the arguments of
         the returned function (optional, pass ``None`` for ``void``). This is
         only used when string is passed in instead of JITModule.
    :arg restype: The return type of the function (optional, pass
         ``None`` for ``void``).
    :kwarg comm: Optional communicator to compile the code on (only
        rank 0 compiles code) (defaults to COMM_WORLD).
    """
    from pyop2.global_kernel import GlobalKernel

    if isinstance(jitmodule, str):
        class StrCode(object):
            def __init__(self, code, argtypes):
                self.code_to_compile = code
                self.cache_key = (None, code)  # We peel off the first
                # entry, since for a jitmodule, it's a process-local
                # cache key
                self.argtypes = argtypes
        code = StrCode(jitmodule, argtypes)
    elif isinstance(jitmodule, GlobalKernel):
        code = jitmodule
    else:
        raise ValueError("Don't know how to compile code of type %r" % type(jitmodule))

    cpp = (extension == "cpp")
    global _compiler
    if _compiler:
        # Use the global compiler if it has been set
        compiler = _compiler
    else:
        # Sniff compiler from executable
        if cpp:
            exe = configuration["cxx"] or "g++"
        else:
            exe = configuration["cc"] or "gcc"
        compiler = sniff_compiler(exe)
    dll = compiler(cppargs, ldargs, cpp=cpp, comm=comm).get_so(code, extension)
    fn = getattr(dll, fn_name)
    fn.argtypes = code.argtypes
    fn.restype = restype
    return fn


def clear_cache(prompt=False):
    """Clear the PyOP2 compiler cache.

    :arg prompt: if ``True`` prompt before removing any files
    """
    cachedir = configuration['cache_dir']

    if not os.path.exists(cachedir):
        print("Cache directory could not be found")
        return
    if len(os.listdir(cachedir)) == 0:
        print("No cached libraries to remove")
        return

    remove = True
    if prompt:
        user = input(f"Remove cached libraries from {cachedir}? [Y/n]: ")

        while user.lower() not in ['', 'y', 'n']:
            print("Please answer y or n.")
            user = input(f"Remove cached libraries from {cachedir}? [Y/n]: ")

        if user.lower() == 'n':
            remove = False

    if remove:
        print(f"Removing cached libraries from {cachedir}")
        shutil.rmtree(cachedir)
    else:
        print("Not removing cached libraries")<|MERGE_RESOLUTION|>--- conflicted
+++ resolved
@@ -107,11 +107,7 @@
         name = "GNU"
     elif output.startswith("clang"):
         name = "clang"
-<<<<<<< HEAD
-    elif output.startswith("Apple"):
-=======
     elif output.startswith("Apple LLVM") or output.startswith("Apple clang"):
->>>>>>> 80715aca
         name = "clang"
     elif output.startswith("icc"):
         name = "Intel"
