--- conflicted
+++ resolved
@@ -296,31 +296,6 @@
             self.version = None
 
     @property
-<<<<<<< HEAD
-    def workaround_cflags(self):
-        """Flags to work around bugs in compilers."""
-        compiler, ver = self.compiler_version
-        if compiler == "gcc":
-            if version.StrictVersion("4.8.0") <= ver < version.StrictVersion("4.9.0"):
-                # GCC bug https://gcc.gnu.org/bugzilla/show_bug.cgi?id=61068
-                return ["-fno-ivopts"]
-            if version.StrictVersion("5.0") <= ver <= version.StrictVersion("5.4.0"):
-                return ["-fno-tree-loop-vectorize"]
-            if version.StrictVersion("6.0.0") <= ver < version.StrictVersion("6.5.0"):
-                # GCC bug https://gcc.gnu.org/bugzilla/show_bug.cgi?id=79920
-                return ["-fno-tree-loop-vectorize"]
-            if version.StrictVersion("7.1.0") <= ver < version.StrictVersion("7.1.2"):
-                # GCC bug https://gcc.gnu.org/bugzilla/show_bug.cgi?id=81633
-                return ["-fno-tree-loop-vectorize"]
-            if version.StrictVersion("7.3") <= ver <= version.StrictVersion("7.5"):
-                # GCC bug https://gcc.gnu.org/bugzilla/show_bug.cgi?id=90055
-                # See also https://github.com/firedrakeproject/firedrake/issues/1442
-                # Bug also on skylake with the vectoriser in this
-                # combination (disappears without
-                # -fno-tree-loop-vectorize!)
-                return ["-fno-tree-loop-vectorize", "-mno-avx512f"]
-        return []
-=======
     def bugfix_cflags(self):
         return ()
 
@@ -335,7 +310,6 @@
                     yield f
             else:
                 yield flag
->>>>>>> a33fedfc
 
     @collective
     def get_so(self, jitmodule, extension):
@@ -482,73 +456,24 @@
     _cxxflags = ("-fPIC", "-Wall", "-framework", "Accelerate")
     _ldflags = ("-dynamiclib",)
 
-    _optflags = ("-O3", "-ffast-math", "-march=native")
+    _optflags = ("-O3", "-ffast-math", "-march=native", "-fopenmp-simd")
     _debugflags = ("-O0", "-g")
 
 
-<<<<<<< HEAD
-    def __init__(self, cppargs=[], ldargs=[], cpp=False, comm=None):
-        machine = platform.uname().machine
-        opt_flags = ["-O3", "-ffast-math", "-fopenmp-simd"]
-        if machine == "arm64":
-            # See https://stackoverflow.com/q/65966969
-            opt_flags.append("-mcpu=apple-a14")
-        elif machine == "x86_64":
-            opt_flags.append("-march=native")
-=======
 class MacClangARMCompiler(MacClangCompiler):
     """A compiler for building a shared library on ARM based Mac systems."""
     # See https://stackoverflow.com/q/65966969
-    _optflags = ("-O3", "-ffast-math", "-mcpu=apple-a14")
+    _optflags = ("-O3", "-ffast-math", "-mcpu=apple-a14", "-fopenmp-simd")
     # Need to pass -L/opt/homebrew/opt/gcc/lib/gcc/11 to prevent linker error:
     # ld: file not found: @rpath/libgcc_s.1.1.dylib for architecture arm64 This
     # seems to be a homebrew configuration issue somewhere. Hopefully this
     # requirement will go away at some point.
     _ldflags = ("-dynamiclib", "-L/opt/homebrew/opt/gcc/lib/gcc/11")
->>>>>>> a33fedfc
-
-
-<<<<<<< HEAD
-        cc = "mpicc"
-        stdargs = ["-std=c99"]
-        if cpp:
-            cc = "mpicxx"
-            stdargs = []
-        cppargs = stdargs + ['-fPIC', '-Wall', '-framework', 'Accelerate'] + \
-            opt_flags + cppargs
-        ldargs = ['-dynamiclib'] + ldargs
-        super(MacCompiler, self).__init__(cc,
-                                          cppargs=cppargs,
-                                          ldargs=ldargs,
-                                          cpp=cpp,
-                                          comm=comm)
-
-
-class LinuxCompiler(Compiler):
-    """A compiler for building a shared library on linux systems.
-
-    :arg cppargs: A list of arguments to pass to the C compiler
-         (optional).
-    :arg ldargs: A list of arguments to pass to the linker (optional).
-    :arg cpp: Are we actually using the C++ compiler?
-    :kwarg comm: Optional communicator to compile the code on (only
-    rank 0 compiles code) (defaults to COMM_WORLD)."""
-    def __init__(self, cppargs=[], ldargs=[], cpp=False, comm=None):
-        opt_flags = ['-march=native', '-O3', '-ffast-math', '-fopenmp-simd']
-        if configuration['debug']:
-            opt_flags = ['-O0', '-g']
-        cc = "mpicc"
-        stdargs = ["-std=c99"]
-        if cpp:
-            cc = "mpicxx"
-            stdargs = []
-        cppargs = stdargs + ['-fPIC', '-Wall'] + opt_flags + cppargs
-        ldargs = ['-shared'] + ldargs
-=======
+
+
 class LinuxGnuCompiler(Compiler):
     """The GNU compiler for building a shared library on Linux systems."""
     _name = "GNU"
->>>>>>> a33fedfc
 
     _cflags = ("-fPIC", "-Wall", "-std=gnu11")
     _cxxflags = ("-fPIC", "-Wall")
@@ -619,28 +544,6 @@
     """The Intel compiler for building a shared library on Linux systems."""
     _name = "Intel"
 
-<<<<<<< HEAD
-    :arg cppargs: A list of arguments to pass to the C compiler
-         (optional).
-    :arg ldargs: A list of arguments to pass to the linker (optional).
-    :arg cpp: Are we actually using the C++ compiler?
-    :kwarg comm: Optional communicator to compile the code on (only
-        rank 0 compiles code) (defaults to COMM_WORLD).
-    """
-    def __init__(self, cppargs=[], ldargs=[], cpp=False, comm=None):
-        opt_flags = ['-march=native', '-Ofast', '-xHost', '-qopenmp-simd']
-        if configuration['debug']:
-            opt_flags = ['-O0', '-g']
-        cc = "mpicc"
-        stdargs = ["-std=c99"]
-        if cpp:
-            cc = "mpicxx"
-            stdargs = []
-        cppargs = stdargs + ['-fPIC', '-no-multibyte-chars'] + opt_flags + cppargs
-        ldargs = ['-shared'] + ldargs
-        super(LinuxIntelCompiler, self).__init__(cc, cppargs=cppargs, ldargs=ldargs,
-                                                 cpp=cpp, comm=comm)
-=======
     _cc = "mpiicc"
     _cxx = "mpiicpc"
 
@@ -648,7 +551,7 @@
     _cxxflags = ("-fPIC", "-no-multibyte-chars")
     _ldflags = ("-shared",)
 
-    _optflags = ("-Ofast", "-xHost")
+    _optflags = ("-Ofast", "-xHost", "-qopenmp-simd")
     _debugflags = ("-O0", "-g")
 
 
@@ -679,7 +582,6 @@
     The properties of this compiler are entirely controlled through environment
     variables"""
     _name = "Unknown"
->>>>>>> a33fedfc
 
 
 @collective
